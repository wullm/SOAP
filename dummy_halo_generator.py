--- conflicted
+++ resolved
@@ -12,18 +12,15 @@
 a representative range of values.
 """
 
+import h5py
 import numpy as np
 import scipy
 import unyt
 import types
 from swift_units import unit_registry_from_snapshot
-<<<<<<< HEAD
 from snapshot_datasets import SnapshotDatasets
 from typing import Dict, Union, List, Tuple
-import h5py
-=======
 from property_table import PropertyTable
->>>>>>> 5afd6bca
 
 
 class DummySnapshot:
@@ -436,9 +433,8 @@
         self.boxsize = unyt.unyt_quantity(100.0, units=comoving_length_unit)
         self.observer_position = unyt.unyt_array([50.0] * 3, units=comoving_length_unit)
 
-<<<<<<< HEAD
         self.snapshot_datasets = DummySnapshotDatasets()
-=======
+
         # Read in the softening lengths, determine whether to use comoving
         self.parameters = {}
         for name in snap["Parameters"].attrs:
@@ -455,7 +451,6 @@
             float(self.parameters.get("Gravity:comoving_nu_softening", 0)) * self.a,
             float(self.parameters.get("Gravity:max_physical_nu_softening", 0)),
         ) * self.get_unit("code_length", reg)
->>>>>>> 5afd6bca
 
 
 class DummyHaloGenerator:
@@ -489,11 +484,6 @@
         """
         return self.dummy_cellgrid
 
-<<<<<<< HEAD
-    def get_random_halo(
-        self, npart: Union[int, List], has_neutrinos: bool = False
-    ) -> Tuple[Dict, Dict, unyt.unyt_quantity, unyt.unyt_quantity, int, Dict]:
-=======
     @staticmethod
     def get_halo_result_template(particle_numbers):
         """
@@ -647,8 +637,10 @@
 
         return input_halo, data, rmax, Mtot, npart, particle_numbers
 
-    def get_random_halo(self, npart, has_neutrinos=False):
->>>>>>> 5afd6bca
+
+    def get_random_halo(
+        self, npart: Union[int, List], has_neutrinos: bool = False
+    ) -> Tuple[Dict, Dict, unyt.unyt_quantity, unyt.unyt_quantity, int, Dict]:
         """
         Generate a random halo, with the given number of particles.
         If npart is a list, a random element of the list is chosen.
