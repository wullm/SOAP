#!/bin/env python

"""
property_table.py

This file contains all the properties that can be calculated by SOAP, and some
functionality to automatically generate the documentation (PDF) containing these
properties.

The rationale for having all of this in one file (and what is essentially one
big dictionary) is consistency: every property is defined exactly once, with
one data type, one unit, one description... Every type of halo still
implements its own calculation of each property, but everything that is exposed
to the user is guaranteed to be consistent for all halo types. To change the
documentation, you need to change the dictionary, so you will automatically
change the code as well. If you remember to regenerate the documentation, the
code will hence always be consistent with its documentation. The documentation
includes a version string to help identify it.

When a specific type of halo wants to implement a property, it should import the
property table from this file and grab all of the information for the
corresponding dictionary element, e.g. (taken from aperture_properties.py)

    from property_table import PropertyTable
    property_list = [
        (prop, *PropertyTable.full_property_list[prop])
        for prop in [
            "Mtot",
            "Mgas",
            "Mdm",
            "Mstar",
        ]
    ]

The elements of each row are documented later in this file.

Note that this file contains some code that helps to regenerate the dictionary
itself. That is useful for adding additional rows to the table.
"""

import numpy as np
import unyt
import subprocess
import datetime
import os
from typing import Dict, List
from halo_properties import HaloProperty


def get_version_string() -> str:
    """
    Generate a version string that uniquely identifies the documentation file.

    The version string will have the format
      SOAP version a7baa6e -- Compiled by user ``vandenbroucke'' on winkel
       on Tuesday 15 November 2022, 10:49:10
    or
      Unknown SOAP version -- Compiled by user ``vandenbroucke'' on winkel
       on Tuesday 15 November 2022, 10:49:10
    if no git version string can be obtained.
    """

    handle = subprocess.run("git describe --always", shell=True, stdout=subprocess.PIPE)
    if handle.returncode != 0:
        git_version = "Unknown SOAP version"
    else:
        git_version = handle.stdout.decode("utf-8").strip()
        git_version = f"SOAP version ``{git_version}''"
    timestamp = datetime.datetime.now().strftime("%A %-d %B %Y, %H:%M:%S")
    username = os.getlogin()
    hostname = os.uname().nodename
    return f"{git_version} -- Compiled by user ``{username}'' on {hostname} on {timestamp}."


def word_wrap_name(name):
    """
    Put a line break in if a name gets too long
    """
    maxlen = 20
    count = 0
    output = []
    last_was_lower = False
    for i in range(len(name)):
        next_char = name[i]
        count += 1
        if count > maxlen and next_char.isupper() and last_was_lower:
            output.append(r"\-")
        output.append(next_char)
        last_was_lower = next_char.isupper() == False
    return "".join(output)


class PropertyTable:
    """
    Auxiliary object to manipulate the property table.

    You should only create a PropertyTable object if you actually want to use
    it to generate an updated version of the internal property dictionary or
    to generate the documentation. If you just want to grab the information for
    a particular property from the table, you should directly access the
    static table, e.g.
      Mstar_info = PropertyTable.full_property_list["Mstar"]
    """

    # categories: the first 6 are used for filtering, 'VR' is an extra
    # category used for properties copied over directly from the Velociraptor
    # output. VR properties should not be included by any of the halo types,
    # they are only there to complete the documentation!
    categories = ["basic", "general", "gas", "dm", "star", "baryon", "VR", "SOAP"]
    # some properties require an additional explanation in the form of a
    # footnote. These footnotes are .tex files in the 'documentation' folder
    # (that should exist). The name of the file acts as a key in the dictionary
    # below; the corresponding value is a list of all properties that should
    # include a footnote link to this particular explanation.
    explanation = {
        "footnote_MBH.tex": ["BHmaxM"],
        "footnote_com.tex": ["com", "vcom"],
        "footnote_AngMom.tex": ["Lgas", "Ldm", "Lstar", "Lbaryons"],
        "footnote_kappa.tex": [
            "kappa_corot_gas",
            "kappa_corot_star",
            "kappa_corot_baryons",
        ],
        "footnote_SF.tex": [
            "SFR",
            "gasFefrac_SF",
            "gasOfrac_SF",
            "Mgas_SF",
            "gasmetalfrac_SF",
        ],
        "footnote_Tgas.tex": [
            "Tgas",
            "Tgas_no_agn",
            "Tgas_no_cool",
            "Tgas_no_cool_no_agn",
        ],
        "footnote_lum.tex": ["StellarLuminosity"],
        "footnote_circvel.tex": ["R_vmax", "Vmax", "Vmax_soft"],
        "footnote_spin.tex": ["spin_parameter"],
        "footnote_veldisp_matrix.tex": [
            "veldisp_matrix_gas",
            "veldisp_matrix_dm",
            "veldisp_matrix_star",
        ],
        "footnote_proj_veldisp.tex": [
            "proj_veldisp_gas",
            "proj_veldisp_dm",
            "proj_veldisp_star",
        ],
        "footnote_elements.tex": [
            "gasOfrac",
            "gasOfrac_SF",
            "gasFefrac",
            "gasFefrac_SF",
            "gasmetalfrac",
            "gasmetalfrac_SF",
        ],
        "footnote_halfmass.tex": [
            "HalfMassRadiusTot",
            "HalfMassRadiusGas",
            "HalfMassRadiusDM",
            "HalfMassRadiusStar",
        ],
        "footnote_satfrac.tex": ["Mfrac_satellites"],
        "footnote_Ekin.tex": ["Ekin_gas", "Ekin_star"],
        "footnote_Etherm.tex": ["Etherm_gas"],
        "footnote_Mnu.tex": ["Mnu", "MnuNS"],
        "footnote_Xray.tex": [
            "Xraylum",
            "Xraylum_restframe",
            "Xrayphlum",
            "Xrayphlum_restframe",
        ],
        "footnote_compY.tex": ["compY", "compY_no_agn"],
        "footnote_dopplerB.tex": ["DopplerB"],
        "footnote_coreexcision.tex": [
            "Tgas_cy_weighted_core_excision",
            "Tgas_cy_weighted_core_excision_no_agn",
            "Tgas_core_excision",
            "Tgas_no_cool_core_excision",
            "Tgas_no_agn_core_excision",
            "Tgas_no_cool_no_agn_core_excision",
            "Xraylum_core_excision",
            "Xraylum_no_agn_core_excision",
            "Xrayphlum_core_excision",
            "Xrayphlum_no_agn_core_excision",
            "SpectroscopicLikeTemperature_core_excision",
            "SpectroscopicLikeTemperature_no_agn_core_excision",
        ],
        "footnote_cytemp.tex": [
            "Tgas_cy_weighted",
            "Tgas_cy_weighted_no_agn",
            "Tgas_cy_weighted_core_excision",
            "Tgas_cy_weighted_core_excision_no_agn",
        ],
        "footnote_spectroscopicliketemperature.tex": [
            "SpectroscopicLikeTemperature",
            "SpectroscopicLikeTemperature_core_excision",
            "SpectroscopicLikeTemperature_no_agn",
            "SpectroscopicLikeTemperature_no_agn_core_excision",
        ],
<<<<<<< HEAD
        "footnote_dust.tex": [
            "DustGraphiteMass",
            "DustGraphiteMassInMolecularGas",
            "DustGraphiteMassInAtomicGas",
            "DustSilicatesMass",
            "DustSilicatesMassInMolecularGas",
            "DustSilicatesMassInAtomicGas",
            "DustLargeGrainMass",
            "DustLargeGrainMassInMolecularGas",
            "DustSmallGrainMass",
            "DustSmallGrainMassInMolecularGas",
        ],
        "footnote_diffuse.tex": [
            "DiffuseCarbonMass",
            "DiffuseOxygenMass",
            "DiffuseMagnesiumMass",
            "DiffuseSiliconMass",
            "DiffuseIronMass",
=======
        "footnote_concentration.tex": [
            "concentration",
            "concentration_soft",
            "concentration_dmo",
            "concentration_dmo_soft",
>>>>>>> 5afd6bca
        ],
    }

    # dictionary with human-friendly descriptions of the various lossy
    # compression filters that can be applied to data.
    # The key is the name of a lossy compression filter (same names as used
    # by SWIFT), the value is the corresponding description, which can be either
    # an actual description or a representative example.
    compression_description = {
        "FMantissa9": "$1.36693{\\rm{}e}10 \\rightarrow{} 1.367{\\rm{}e}10$",
        "DMantissa9": "$1.36693{\\rm{}e}10 \\rightarrow{} 1.367{\\rm{}e}10$",
        "DScale5": "10 pc accurate",
        "DScale1": "0.1 km/s accurate",
        "Nbit40": "Store less bits",
        "None": "no compression",
    }

    # List of properties that get computed
    # The key for each property is the name that is used internally in SOAP
    # For each property, we have the following columns:
    #  - name: Name of the property within the output file
    #  - shape: Shape of this property for a single halo (1: scalar,
    #      3: vector...)
    #  - dtype: Data type that will be used. Should have enough precision to
    #      avoid over/underflow
    #  - unit: Units that will be used internally and for the output.
    #  - description: Description string that will be used to describe the
    #      property in the output.
    #  - category: Category used to decide if this property should be calculated
    #      for a particular halo (filtering), or 'VR' for properties that are
    #      copied over from the Velociraptor output.
    #  - lossy compression filter: Lossy compression filter used in the output
    #      to reduce the file size. Note that SOAP does not actually compress
    #      the output; this is done by a separate script. We support all lossy
    #      compression filters available in SWIFT.
    #  - DMO property: Should this property be calculated for a DMO run?
    #  - Particle properties: Particle fields that are required to compute this
    #      property. Used to determine which particle fields to read for a
    #      particular SOAP configuration (as defined in the parameter file).
    #
    # Note that there is no good reason to have a diffent internal name and
    # output name; this was mostly done for historical reasons. This means that
    # you can easily change the name in the output without having to change all
    # of the other .py files that use this property.
    full_property_list = {
        "AtomicHydrogenMass": (
            "AtomicHydrogenMass",
            1,
            np.float32,
            "Msun",
            "Total gas mass in atomic hydrogen.",
            "gas",
            "FMantissa9",
            False,
            [
                "PartType0/Masses",
                "PartType0/SpeciesFractions",
                "PartType0/ElementMassFractions",
            ],
        ),
        "BHlasteventa": (
            "BlackHolesLastEventScalefactor",
            1,
            np.float32,
            "dimensionless",
            "Scale-factor of last AGN event.",
            "general",
            "FMantissa9",
            False,
            ["PartType5/LastAGNFeedbackScaleFactors"],
        ),
        "BHmaxAR": (
            "MostMassiveBlackHoleAccretionRate",
            1,
            np.float32,
            "Msun/yr",
            "Gas accretion rate of most massive black hole.",
            "general",
            "FMantissa9",
            False,
            ["PartType5/SubgridMasses", "PartType5/AccretionRates"],
        ),
        "BHmaxID": (
            "MostMassiveBlackHoleID",
            1,
            np.uint64,
            "dimensionless",
            "ID of most massive black hole.",
            "basic",
            "Nbit40",
            False,
            ["PartType5/SubgridMasses", "PartType5/ParticleIDs"],
        ),
        "BHmaxM": (
            "MostMassiveBlackHoleMass",
            1,
            np.float32,
            "Msun",
            "Mass of most massive black hole.",
            "basic",
            "FMantissa9",
            False,
            ["PartType5/SubgridMasses"],
        ),
        "BHmaxlasteventa": (
            "MostMassiveBlackHoleLastEventScalefactor",
            1,
            np.float32,
            "dimensionless",
            "Scale-factor of last AGN event for most massive black hole.",
            "general",
            "FMantissa9",
            False,
            ["PartType5/SubgridMasses", "PartType5/LastAGNFeedbackScaleFactors"],
        ),
        "BHmaxpos": (
            "MostMassiveBlackHolePosition",
            3,
            np.float64,
            "kpc",
            "Position of most massive black hole.",
            "general",
            "DScale5",
            False,
            ["PartType5/Coordinates", "PartType5/SubgridMasses"],
        ),
        "BHmaxvel": (
            "MostMassiveBlackHoleVelocity",
            3,
            np.float32,
            "km/s",
            "Velocity of most massive black hole relative to the simulation volume.",
            "general",
            "FMantissa9",
            False,
            ["PartType5/SubgridMasses", "PartType5/Velocities"],
        ),
        "BaryonInertiaTensor": (
            "BaryonInertiaTensor",
            6,
            np.float32,
            "kpc**2",
            "3D baryon inertia tensor computed from the baryon (gas and stars) mass distribution, relative to the centre of potential. Stores diagonal components and one off-diagonal triangle as (1,1), (2,2), (3,3), (1,2), (1,3), (2,3).",
            "baryon",
            "FMantissa9",
            False,
            [
                "PartType0/Coordinates",
                "PartType0/Masses",
                "PartType4/Coordinates",
                "PartType4/Masses",
            ],
        ),
        "ReducedBaryonInertiaTensor": (
            "ReducedBaryonInertiaTensor",
            6,
            np.float32,
            "dimensionless",
            "Reduced 3D baryon inertia tensor computed from the baryon (gas and stars) mass distribution, relative to the centre of potential. Stores diagonal components and one off-diagonal triangle as (1,1), (2,2), (3,3), (1,2), (1,3), (2,3).",
            "baryon",
            "FMantissa9",
            False,
            [
                "PartType0/Coordinates",
                "PartType0/Masses",
                "PartType4/Coordinates",
                "PartType4/Masses",
            ],
        ),
        "DMInertiaTensor": (
            "DarkMatterInertiaTensor",
            6,
            np.float32,
            "kpc**2",
            "3D dark matter inertia tensor computed from the DM mass distribution, relative to the centre of potential. Stores diagonal components and one off-diagonal triangle as (1,1), (2,2), (3,3), (1,2), (1,3), (2,3).",
            "dm",
            "FMantissa9",
            True,
            ["PartType1/Coordinates", "PartType1/Masses"],
        ),
        "DM_R_vmax": (
            "MaximumDarkMatterCircularVelocityRadius",
            1,
            np.float32,
            "kpc",
            "Radius at which Vmax is reached for dark matter particles.",
            "basic",
            "FMantissa9",
            False,
            ["PartType1/Coordinates", "PartType1/Masses"],
        ),
        "DM_Vmax": (
            "MaximumDarkMatterCircularVelocity",
            1,
            np.float32,
            "km/s",
            "Maximum circular velocity.",
            "basic",
            "FMantissa9",
            False,
            ["PartType1/Coordinates", "PartType1/Masses"],
        ),
        "DiffuseCarbonMass": (
            "DiffuseCarbonMass",
            1,
            np.float32,
            "Msun",
            "Total gas mass in carbon that is not contained in dust.",
            "gas",
            "FMantissa9",
            False,
            ["PartType0/Masses", "PartType0/ElementMassFractionsDiffuse"],
        ),
        "DiffuseIronMass": (
            "DiffuseIronMass",
            1,
            np.float32,
            "Msun",
            "Total gas mass in iron that is not contained in dust.",
            "gas",
            "FMantissa9",
            False,
            ["PartType0/Masses", "PartType0/ElementMassFractionsDiffuse"],
        ),
        "DiffuseMagnesiumMass": (
            "DiffuseMagnesiumMass",
            1,
            np.float32,
            "Msun",
            "Total gas mass in magnesium that is not contained in dust.",
            "gas",
            "FMantissa9",
            False,
            ["PartType0/Masses", "PartType0/ElementMassFractionsDiffuse"],
        ),
        "DiffuseOxygenMass": (
            "DiffuseOxygenMass",
            1,
            np.float32,
            "Msun",
            "Total gas mass in oxygen that is not contained in dust.",
            "gas",
            "FMantissa9",
            False,
            ["PartType0/Masses", "PartType0/ElementMassFractionsDiffuse"],
        ),
        "DiffuseSiliconMass": (
            "DiffuseSiliconMass",
            1,
            np.float32,
            "Msun",
            "Total gas mass in silicon that is not contained in dust.",
            "gas",
            "FMantissa9",
            False,
            ["PartType0/Masses", "PartType0/ElementMassFractionsDiffuse"],
        ),
        "ReducedDMInertiaTensor": (
            "ReducedDarkMatterInertiaTensor",
            6,
            np.float32,
            "dimensionless",
            "Reduced 3D dark matter inertia tensor computed from the DM mass distribution, relative to the centre of potential. Stores diagonal components and one off-diagonal triangle as (1,1), (2,2), (3,3), (1,2), (1,3), (2,3).",
            "dm",
            "FMantissa9",
            True,
            ["PartType1/Coordinates", "PartType1/Masses"],
        ),
        "DopplerB": (
            "DopplerB",
            1,
            np.float32,
            "dimensionless",
            "Kinetic Sunyaey-Zel'dovich effect, assuming a line of sight towards the position of the first lightcone observer.",
            "gas",
            "FMantissa9",
            False,
            [
                "PartType0/Coordinates",
                "PartType0/Velocities",
                "PartType0/ElectronNumberDensities",
                "PartType0/Densities",
            ],
        ),
        "DtoTgas": (
            "DiscToTotalGasMassFraction",
            1,
            np.float32,
            "dimensionless",
            "Fraction of the total gas mass that is co-rotating.",
            "gas",
            "FMantissa9",
            False,
            ["PartType0/Coordinates", "PartType0/Masses", "PartType0/Velocities"],
        ),
        "DtoTstar": (
            "DiscToTotalStellarMassFraction",
            1,
            np.float32,
            "dimensionless",
            "Fraction of the total stellar mass that is co-rotating.",
            "star",
            "FMantissa9",
            False,
            ["PartType4/Coordinates", "PartType4/Velocities", "PartType4/Masses"],
        ),
        "DustGraphiteMass": (
            "DustGraphiteMass",
            1,
            np.float32,
            "Msun",
            "Total dust mass in graphite grains.",
            "gas",
            "FMantissa9",
            False,
            ["PartType0/Masses", "PartType0/DustMassFractions"],
        ),
        "DustGraphiteMassInAtomicGas": (
            "DustGraphiteMassInAtomicGas",
            1,
            np.float32,
            "Msun",
            "Total dust mass in graphite grains in atomic gas.",
            "gas",
            "FMantissa9",
            False,
            [
                "PartType0/Masses",
                "PartType0/DustMassFractions",
                "PartType0/ElementMassFractions",
                "PartType0/SpeciesFractions",
            ],
        ),
        "DustGraphiteMassInMolecularGas": (
            "DustGraphiteMassInMolecularGas",
            1,
            np.float32,
            "Msun",
            "Total dust mass in graphite grains in molecular gas.",
            "gas",
            "FMantissa9",
            False,
            [
                "PartType0/Masses",
                "PartType0/DustMassFractions",
                "PartType0/SpeciesFractions",
                "PartType0/ElementMassFractions",
            ],
        ),
        "DustGraphiteMassInColdDenseGas": (
            "DustGraphiteMassInColdDenseGas",
            1,
            np.float32,
            "Msun",
            "Total dust mass in graphite grains in cold, dense gas.",
            "gas",
            "FMantissa9",
            False,
            [
                "PartType0/Masses",
                "PartType0/DustMassFractions",
                "PartType0/Densities",
                "PartType0/Temperatures",
            ],
        ),
        "DustLargeGrainMass": (
            "DustLargeGrainMass",
            1,
            np.float32,
            "Msun",
            "Total dust mass in large grains.",
            "gas",
            "FMantissa9",
            False,
            ["PartType0/Masses", "PartType0/DustMassFractions"],
        ),
        "DustLargeGrainMassInMolecularGas": (
            "DustLargeGrainMassInMolecularGas",
            1,
            np.float32,
            "Msun",
            "Total dust mass in large grains in molecular gas.",
            "gas",
            "FMantissa9",
            False,
            [
                "PartType0/Masses",
                "PartType0/DustMassFractions",
                "PartType0/SpeciesFractions",
                "PartType0/ElementMassFractions",
            ],
        ),
        "DustLargeGrainMassInColdDenseGas": (
            "DustLargeGrainMassInColdDenseGas",
            1,
            np.float32,
            "Msun",
            "Total dust mass in large grains in cold, dense gas.",
            "gas",
            "FMantissa9",
            False,
            [
                "PartType0/Masses",
                "PartType0/DustMassFractions",
                "PartType0/Densities",
                "PartType0/Temperatures",
            ],
        ),
        "DustSilicatesMass": (
            "DustSilicatesMass",
            1,
            np.float32,
            "Msun",
            "Total dust mass in silicate grains.",
            "gas",
            "FMantissa9",
            False,
            ["PartType0/Masses", "PartType0/DustMassFractions"],
        ),
        "DustSilicatesMassInAtomicGas": (
            "DustSilicatesMassInAtomicGas",
            1,
            np.float32,
            "Msun",
            "Total dust mass in silicate grains in atomic gas.",
            "gas",
            "FMantissa9",
            False,
            [
                "PartType0/Masses",
                "PartType0/DustMassFractions",
                "PartType0/SpeciesFractions",
                "PartType0/ElementMassFractions",
            ],
        ),
        "DustSilicatesMassInMolecularGas": (
            "DustSilicatesMassInMolecularGas",
            1,
            np.float32,
            "Msun",
            "Total dust mass in silicate grains in molecular gas.",
            "gas",
            "FMantissa9",
            False,
            [
                "PartType0/Masses",
                "PartType0/DustMassFractions",
                "PartType0/SpeciesFractions",
                "PartType0/ElementMassFractions",
            ],
        ),
        "DustSilicatesMassInColdDenseGas": (
            "DustSilicatesMassInColdDenseGas",
            1,
            np.float32,
            "Msun",
            "Total dust mass in silicate grains in cold, dense gas.",
            "gas",
            "FMantissa9",
            False,
            [
                "PartType0/Masses",
                "PartType0/DustMassFractions",
                "PartType0/Densities",
                "PartType0/Temperatures",
            ],
        ),
        "DustSmallGrainMass": (
            "DustSmallGrainMass",
            1,
            np.float32,
            "Msun",
            "Total dust mass in small grains.",
            "gas",
            "FMantissa9",
            False,
            [
                "PartType0/Masses",
                "PartType0/DustMassFractions",
                "PartType0/ElementMassFractions",
            ],
        ),
        "DustSmallGrainMassInMolecularGas": (
            "DustSmallGrainMassInMolecularGas",
            1,
            np.float32,
            "Msun",
            "Total dust mass in small grains in molecular gas.",
            "gas",
            "FMantissa9",
            False,
            [
                "PartType0/Masses",
                "PartType0/DustMassFractions",
                "PartType0/SpeciesFractions",
                "PartType0/ElementMassFractions",
            ],
        ),
        "DustSmallGrainMassInColdDenseGas": (
            "DustSmallGrainMassInColdDenseGas",
            1,
            np.float32,
            "Msun",
            "Total dust mass in small grains in cold, dense gas.",
            "gas",
            "FMantissa9",
            False,
            [
                "PartType0/Masses",
                "PartType0/DustMassFractions",
                "PartType0/Densities",
                "PartType0/Temperatures",
            ],
        ),
        "Ekin_gas": (
            "KineticEnergyGas",
            1,
            np.float64,
            "erg",
            "Total kinetic energy of the gas, relative to the gas centre of mass velocity.",
            "gas",
            "DMantissa9",
            False,
            ["PartType0/Masses", "PartType0/Velocities"],
        ),
        "Ekin_star": (
            "KineticEnergyStars",
            1,
            np.float64,
            "erg",
            "Total kinetic energy of the stars, relative to the stellar centre of mass velocity.",
            "star",
            "DMantissa9",
            False,
            ["PartType4/Masses", "PartType4/Velocities"],
        ),
        "Etherm_gas": (
            "ThermalEnergyGas",
            1,
            np.float64,
            "erg",
            "Total thermal energy of the gas.",
            "gas",
            "DMantissa9",
            False,
            ["PartType0/Densities", "PartType0/Pressures", "PartType0/Masses"],
        ),
        "GasInertiaTensor": (
            "GasInertiaTensor",
            6,
            np.float32,
            "kpc**2",
            "3D gas inertia tensor computed from the gas mass distribution, relative to the centre of potential. Stores diagonal components and one off-diagonal triangle as (1,1), (2,2), (3,3), (1,2), (1,3), (2,3).",
            "gas",
            "FMantissa9",
            False,
            ["PartType0/Coordinates", "PartType0/Masses"],
        ),
        "ReducedGasInertiaTensor": (
            "ReducedGasInertiaTensor",
            6,
            np.float32,
            "dimensionless",
            "Reduced 3D gas inertia tensor computed from the gas mass distribution, relative to the centre of potential. Stores diagonal components and one off-diagonal triangle as (1,1), (2,2), (3,3), (1,2), (1,3), (2,3).",
            "gas",
            "FMantissa9",
            False,
            ["PartType0/Coordinates", "PartType0/Masses"],
        ),
        "HalfMassRadiusBaryon": (
            "HalfMassRadiusBaryons",
            1,
            np.float32,
            "kpc",
            "Baryonic (gas and stars) half mass radius.",
            "baryon",
            "FMantissa9",
            False,
            [
                "PartType0/Coordinates",
                "PartType0/Masses",
                "PartType4/Coordinates",
                "PartType4/Masses",
            ],
        ),
        "HalfMassRadiusDM": (
            "HalfMassRadiusDarkMatter",
            1,
            np.float32,
            "kpc",
            "Dark matter half mass radius.",
            "dm",
            "FMantissa9",
            True,
            ["PartType1/Coordinates", "PartType1/Masses"],
        ),
        "HalfMassRadiusGas": (
            "HalfMassRadiusGas",
            1,
            np.float32,
            "kpc",
            "Gas half mass radius.",
            "gas",
            "FMantissa9",
            False,
            ["PartType0/Coordinates", "PartType0/Masses"],
        ),
        "HalfMassRadiusStar": (
            "HalfMassRadiusStars",
            1,
            np.float32,
            "kpc",
            "Stellar half mass radius.",
            "basic",
            "FMantissa9",
            False,
            ["PartType4/Coordinates", "PartType4/Masses"],
        ),
        "HalfMassRadiusTot": (
            "HalfMassRadiusTotal",
            1,
            np.float32,
            "kpc",
            "Total half mass radius.",
            "general",
            "FMantissa9",
            True,
            [
                "PartType0/Coordinates",
                "PartType0/Masses",
                "PartType1/Coordinates",
                "PartType1/Masses",
                "PartType4/Coordinates",
                "PartType4/Masses",
                "PartType5/Coordinates",
                "PartType5/DynamicalMasses",
            ],
        ),
        "HeliumMass": (
            "HeliumMass",
            1,
            np.float32,
            "Msun",
            "Total gas mass in helium.",
            "gas",
            "FMantissa9",
            False,
            ["PartType0/Masses", "PartType0/ElementMassFractions"],
        ),
        "HydrogenMass": (
            "HydrogenMass",
            1,
            np.float32,
            "Msun",
            "Total gas mass in hydrogen.",
            "gas",
            "FMantissa9",
            False,
            ["PartType0/Masses", "PartType0/ElementMassFractions"],
        ),
        "IonisedHydrogenMass": (
            "IonisedHydrogenMass",
            1,
            np.float32,
            "Msun",
            "Total gas mass in ionised hydrogen.",
            "gas",
            "FMantissa9",
            False,
            [
                "PartType0/Masses",
                "PartType0/SpeciesFractions",
                "PartType0/ElementMassFractions",
            ],
        ),
        "LastSupernovaEventMaximumGasDensity": (
            "LastSupernovaEventMaximumGasDensity",
            1,
            np.float32,
            "g/cm**3",
            "Maximum gas density at the last supernova event for the last supernova event of each gas particle.",
            "gas",
            "FMantissa9",
            False,
            [
                "PartType0/LastSNIIThermalFeedbackDensities",
                "PartType0/LastSNIIKineticFeedbackDensities",
            ],
        ),
        "Lbaryons": (
            "AngularMomentumBaryons",
            3,
            np.float32,
            "Msun*kpc*km/s",
            "Total angular momentum of baryons (gas and stars), relative to the centre of potential and baryonic centre of mass velocity.",
            "baryon",
            "FMantissa9",
            False,
            [
                "PartType0/Coordinates",
                "PartType0/Masses",
                "PartType0/Velocities",
                "PartType4/Coordinates",
                "PartType4/Masses",
                "PartType4/Velocities",
            ],
        ),
        "Ldm": (
            "AngularMomentumDarkMatter",
            3,
            np.float32,
            "Msun*kpc*km/s",
            "Total angular momentum of the dark matter, relative to the centre of potential and DM centre of mass velocity.",
            "dm",
            "FMantissa9",
            True,
            ["PartType1/Coordinates", "PartType1/Masses", "PartType1/Velocities"],
        ),
        "Lgas": (
            "AngularMomentumGas",
            3,
            np.float32,
            "Msun*kpc*km/s",
            "Total angular momentum of the gas, relative to the centre of potential and gas centre of mass velocity.",
            "gas",
            "FMantissa9",
            False,
            ["PartType0/Coordinates", "PartType0/Masses", "PartType0/Velocities"],
        ),
        "MedianStellarBirthDensity": (
            "MedianStellarBirthDensity",
            1,
            np.float32,
            "g/cm**3",
            "Median density of gas particles that were converted into a star particle.",
            "star",
            "FMantissa9",
            False,
            ["PartType4/BirthDensities"],
        ),
        "MedianStellarBirthTemperature": (
            "MedianStellarBirthTemperature",
            1,
            np.float32,
            "K",
            "Median temperature of gas particles that were converted into a star particle.",
            "star",
            "FMantissa9",
            False,
            ["PartType4/BirthTemperatures"],
        ),
        "MedianStellarBirthPressure": (
            "MedianStellarBirthPressure",
            1,
            np.float64,
            "K/cm**3",
            "Median pressure of gas particles that were converted into a star particle.",
            "star",
            "DMantissa9",
            False,
            ["PartType4/BirthTemperatures", "PartType4/BirthDensities"],
        ),
        "Lstar": (
            "AngularMomentumStars",
            3,
            np.float32,
            "Msun*kpc*km/s",
            "Total angular momentum of the stars, relative to the centre of potential and stellar centre of mass velocity.",
            "star",
            "FMantissa9",
            False,
            ["PartType4/Coordinates", "PartType4/Masses", "PartType4/Velocities"],
        ),
        "MaximumStellarBirthDensity": (
            "MaximumStellarBirthDensity",
            1,
            np.float32,
            "g/cm**3",
            "Maximum density of gas that was converted into a star particle.",
            "star",
            "FMantissa9",
            False,
            ["PartType4/BirthDensities"],
        ),
        "MaximumStellarBirthTemperature": (
            "MaximumStellarBirthTemperature",
            1,
            np.float32,
            "K",
            "Maximum temperature of gas that was converted into a star particle.",
            "star",
            "FMantissa9",
            False,
            ["PartType4/BirthTemperatures"],
        ),
        "MaximumStellarBirthPressure": (
            "MaximumStellarBirthPressure",
            1,
            np.float32,
            "K/cm**3",
            "Maximum pressure of gas that was converted into a star particle.",
            "star",
            "FMantissa9",
            False,
            ["PartType4/BirthTemperatures", "PartType4/BirthDensities"],
        ),
        "Mbh_dynamical": (
            "BlackHolesDynamicalMass",
            1,
            np.float32,
            "Msun",
            "Total BH dynamical mass.",
            "basic",
            "FMantissa9",
            False,
            ["PartType5/DynamicalMasses"],
        ),
        "Mbh_subgrid": (
            "BlackHolesSubgridMass",
            1,
            np.float32,
            "Msun",
            "Total BH subgrid mass.",
            "basic",
            "FMantissa9",
            False,
            ["PartType5/SubgridMasses"],
        ),
        "Mdm": (
            "DarkMatterMass",
            1,
            np.float32,
            "Msun",
            "Total DM mass.",
            "basic",
            "FMantissa9",
            True,
            ["PartType1/Masses"],
        ),
        "Mfrac_satellites": (
            "MassFractionSatellites",
            1,
            np.float32,
            "dimensionless",
            "Fraction of mass that is bound to a satellite.",
            "general",
            "FMantissa9",
            True,
            [
                "PartType0/Masses",
                "PartType1/Masses",
                "PartType4/Masses",
                "PartType5/DynamicalMasses",
                "PartType0/GroupNr_bound",
                "PartType1/GroupNr_bound",
                "PartType4/GroupNr_bound",
                "PartType5/GroupNr_bound",
            ],
        ),
        "Mgas": (
            "GasMass",
            1,
            np.float32,
            "Msun",
            "Total gas mass.",
            "basic",
            "FMantissa9",
            False,
            ["PartType0/Masses"],
        ),
        "Mgas_SF": (
            "StarFormingGasMass",
            1,
            np.float32,
            "Msun",
            "Total mass of star-forming gas.",
            "gas",
            "FMantissa9",
            False,
            ["PartType0/Masses", "PartType0/StarFormationRates"],
        ),
        "Mhotgas": (
            "HotGasMass",
            1,
            np.float32,
            "Msun",
            "Total mass of gas with a temperature above 1e5 K.",
            "gas",
            "FMantissa9",
            False,
            ["PartType0/Masses", "PartType0/Temperatures"],
        ),
        "GasMassInColdDenseGas": (
            "GasMassInColdDenseGas",
            1,
            np.float32,
            "Msun",
            "Total mass of gas in cold, dense gas.",
            "gas",
            "FMantissa9",
            False,
            ["PartType0/Masses", "PartType0/Densities", "PartType0/Temperatures"],
        ),
        "MinimumStellarBirthDensity": (
            "MinimumStellarBirthDensity",
            1,
            np.float32,
            "g/cm**3",
            "Minimum density of gas that was converted into a star particle.",
            "star",
            "FMantissa9",
            False,
            ["PartType4/BirthDensities"],
        ),
        "MinimumStellarBirthTemperature": (
            "MinimumStellarBirthTemperature",
            1,
            np.float32,
            "K",
            "Minimum temperature of gas that was converted into a star particle.",
            "star",
            "FMantissa9",
            False,
            ["PartType4/BirthTemperatures"],
        ),
        "MinimumStellarBirthPressure": (
            "MinimumStellarBirthPressure",
            1,
            np.float32,
            "K/cm**3",
            "Minimum pressure of gas that was converted into a star particle.",
            "star",
            "FMantissa9",
            False,
            ["PartType4/BirthTemperatures", "PartType4/BirthDensities"],
        ),
        "Mnu": (
            "RawNeutrinoMass",
            1,
            np.float32,
            "Msun",
            "Total neutrino particle mass.",
            "basic",
            "FMantissa9",
            True,
            ["PartType6/Masses"],
        ),
        "MnuNS": (
            "NoiseSuppressedNeutrinoMass",
            1,
            np.float32,
            "Msun",
            "Noise suppressed total neutrino mass.",
            "basic",
            "FMantissa9",
            True,
            ["PartType6/Masses", "PartType6/Weights"],
        ),
        "MolecularHydrogenMass": (
            "MolecularHydrogenMass",
            1,
            np.float32,
            "Msun",
            "Total gas mass in molecular hydrogen.",
            "gas",
            "FMantissa9",
            False,
            [
                "PartType0/Masses",
                "PartType0/SpeciesFractions",
                "PartType0/ElementMassFractions",
            ],
        ),
        "Mstar": (
            "StellarMass",
            1,
            np.float32,
            "Msun",
            "Total stellar mass.",
            "basic",
            "FMantissa9",
            False,
            ["PartType4/Masses"],
        ),
        "Mstar_init": (
            "StellarInitialMass",
            1,
            np.float32,
            "Msun",
            "Total stellar initial mass.",
            "star",
            "FMantissa9",
            False,
            ["PartType4/InitialMasses"],
        ),
        "Mtot": (
            "TotalMass",
            1,
            np.float32,
            "Msun",
            "Total mass.",
            "basic",
            "FMantissa9",
            True,
            [
                "PartType0/Masses",
                "PartType1/Masses",
                "PartType4/Masses",
                "PartType5/DynamicalMasses",
            ],
        ),
        "Nbh": (
            "NumberOfBlackHoleParticles",
            1,
            np.uint32,
            "dimensionless",
            "Number of black hole particles.",
            "basic",
            "None",
            False,
            [],
        ),
        "Ndm": (
            "NumberOfDarkMatterParticles",
            1,
            np.uint32,
            "dimensionless",
            "Number of dark matter particles.",
            "basic",
            "None",
            True,
            [],
        ),
        "Ngas": (
            "NumberOfGasParticles",
            1,
            np.uint32,
            "dimensionless",
            "Number of gas particles.",
            "basic",
            "None",
            False,
            [],
        ),
        "Nnu": (
            "NumberOfNeutrinoParticles",
            1,
            np.uint32,
            "dimensionless",
            "Number of neutrino particles.",
            "basic",
            "None",
            False,
            [],
        ),
        "Nstar": (
            "NumberOfStarParticles",
            1,
            np.uint32,
            "dimensionless",
            "Number of star particles.",
            "basic",
            "None",
            False,
            [],
        ),
        "ProjectedBaryonInertiaTensor": (
            "ProjectedBaryonInertiaTensor",
            3,
            np.float32,
            "kpc**2",
            "2D inertia tensor of the projected baryon (gas and stars) mass distribution, relative to the centre of potential. Diagonal and one off-diagonal component as (1,1), (2,2), (1,2).",
            "baryon",
            "FMantissa9",
            False,
            [
                "PartType0/Coordinates",
                "PartType0/Masses",
                "PartType4/Coordinates",
                "PartType4/Masses",
            ],
        ),
        "ReducedProjectedBaryonInertiaTensor": (
            "ReducedProjectedBaryonInertiaTensor",
            3,
            np.float32,
            "dimensionless",
            "Reduced 2D inertia tensor of the projected baryon (gas and stars) mass distribution, relative to the centre of potential. Diagonal and one off-diagonal component as (1,1), (2,2), (1,2).",
            "baryon",
            "FMantissa9",
            False,
            [
                "PartType0/Coordinates",
                "PartType0/Masses",
                "PartType4/Coordinates",
                "PartType4/Masses",
            ],
        ),
        "ProjectedGasInertiaTensor": (
            "ProjectedGasInertiaTensor",
            3,
            np.float32,
            "kpc**2",
            "2D inertia tensor of the projected gas mass distribution, relative to the centre of potential. Diagonal and one off-diagonal component as (1,1), (2,2), (1,2).",
            "gas",
            "FMantissa9",
            False,
            ["PartType0/Coordinates", "PartType0/Masses"],
        ),
        "ReducedProjectedGasInertiaTensor": (
            "ReducedProjectedGasInertiaTensor",
            3,
            np.float32,
            "dimensionless",
            "Reduced 2D inertia tensor of the projected gas mass distribution, relative to the centre of potential. Diagonal and one off-diagonal component as (1,1), (2,2), (1,2).",
            "gas",
            "FMantissa9",
            False,
            ["PartType0/Coordinates", "PartType0/Masses"],
        ),
        "ProjectedStellarInertiaTensor": (
            "ProjectedStellarInertiaTensor",
            3,
            np.float32,
            "kpc**2",
            "2D inertia tensor of the projected stellar mass distribution, relative to the centre of potential. Diagonal and one off-diagonal component as (1,1), (2,2), (1,2).",
            "star",
            "FMantissa9",
            False,
            ["PartType4/Coordinates", "PartType4/Masses"],
        ),
        "ReducedProjectedStellarInertiaTensor": (
            "ReducedProjectedStellarInertiaTensor",
            3,
            np.float32,
            "dimensionless",
            "Reduced 2D inertia tensor of the projected stellar mass distribution, relative to the centre of potential. Diagonal and one off-diagonal component as (1,1), (2,2), (1,2).",
            "star",
            "FMantissa9",
            False,
            ["PartType4/Coordinates", "PartType4/Masses"],
        ),
        "R_vmax": (
            "MaximumCircularVelocityRadius",
            1,
            np.float32,
            "kpc",
            "Radius at which Vmax is reached.",
            "basic",
            "FMantissa9",
            True,
            [
                "PartType0/Coordinates",
                "PartType0/Masses",
                "PartType1/Coordinates",
                "PartType1/Masses",
                "PartType4/Coordinates",
                "PartType4/Masses",
                "PartType5/Coordinates",
                "PartType5/DynamicalMasses",
            ],
        ),
        "SFR": (
            "StarFormationRate",
            1,
            np.float32,
            "Msun/yr",
            "Total star formation rate.",
            "basic",
            "FMantissa9",
            False,
            ["PartType0/StarFormationRates"],
        ),
        "StellarInertiaTensor": (
            "StellarInertiaTensor",
            6,
            np.float32,
            "kpc**2",
            "3D stellar inertia tensor computed from the stellar mass distribution, relative to the centre of potential. Diagonal components and one off-diagonal triangle as (1,1), (2,2), (3,3), (1,2), (1,3), (2,3).",
            "star",
            "FMantissa9",
            False,
            ["PartType4/Coordinates", "PartType4/Masses"],
        ),
        "ReducedStellarInertiaTensor": (
            "ReducedStellarInertiaTensor",
            6,
            np.float32,
            "dimensionless",
            "Reduced 3D stellar inertia tensor computed from the stellar mass distribution, relative to the centre of potential. Diagonal components and one off-diagonal triangle as (1,1), (2,2), (3,3), (1,2), (1,3), (2,3).",
            "star",
            "FMantissa9",
            False,
            ["PartType4/Coordinates", "PartType4/Masses"],
        ),
        "StellarLuminosity": (
            "StellarLuminosity",
            9,
            np.float32,
            "dimensionless",
            "Total stellar luminosity in the 9 GAMA bands.",
            "star",
            "FMantissa9",
            False,
            ["PartType4/Luminosities"],
        ),
        "Tgas": (
            "GasTemperature",
            1,
            np.float32,
            "K",
            "Mass-weighted mean gas temperature.",
            "gas",
            "FMantissa9",
            False,
            ["PartType0/Temperatures"],
        ),
        "Tgas_no_agn": (
            "GasTemperatureWithoutRecentAGNHeating",
            1,
            np.float32,
            "K",
            "Mass-weighted mean gas temperature, excluding gas that was recently heated by AGN.",
            "gas",
            "FMantissa9",
            False,
            ["PartType0/Temperatures", "PartType0/LastAGNFeedbackScaleFactors"],
        ),
        "Tgas_no_cool": (
            "GasTemperatureWithoutCoolGas",
            1,
            np.float32,
            "K",
            "Mass-weighted mean gas temperature, excluding cool gas with a temperature below 1e5 K.",
            "gas",
            "FMantissa9",
            False,
            ["PartType0/Temperatures"],
        ),
        "Tgas_no_cool_no_agn": (
            "GasTemperatureWithoutCoolGasAndRecentAGNHeating",
            1,
            np.float32,
            "K",
            "Mass-weighted mean gas temperature, excluding cool gas with a temperature below 1e5 K and gas that was recently heated by AGN.",
            "gas",
            "FMantissa9",
            False,
            ["PartType0/Temperatures", "PartType0/LastAGNFeedbackScaleFactors"],
        ),
        "Tgas_cy_weighted": (
            "GasComptonYTemperature",
            1,
            np.float32,
            "K",
            "ComptonY-weighted mean gas temperature.",
            "gas",
            "FMantissa9",
            False,
            ["PartType0/Temperatures", "PartType0/ComptonYParameters"],
        ),
        "Tgas_cy_weighted_no_agn": (
            "GasComptonYTemperatureWithoutRecentAGNHeating",
            1,
            np.float32,
            "K",
            "ComptonY-weighted mean gas temperature, excluding gas that was recently heated by AGN.",
            "gas",
            "FMantissa9",
            False,
            [
                "PartType0/Temperatures",
                "PartType0/ComptonYParameters",
                "PartType0/LastAGNFeedbackScaleFactors",
            ],
        ),
        "Tgas_cy_weighted_core_excision": (
            "GasComptonYTemperatureCoreExcision",
            1,
            np.float32,
            "K",
            "ComptonY-weighted mean gas temperature, excluding the inner {core_excision}.",
            "gas",
            "FMantissa9",
            False,
            [
                "PartType0/Temperatures",
                "PartType0/ComptonYParameters",
                "PartType0/Coordinates",
            ],
        ),
        "Tgas_cy_weighted_core_excision_no_agn": (
            "GasComptonYTemperatureWithoutRecentAGNHeatingCoreExcision",
            1,
            np.float32,
            "K",
            "ComptonY-weighted mean gas temperature, excluding the inner {core_excision} and gas that was recently heated by AGN.",
            "gas",
            "FMantissa9",
            False,
            [
                "PartType0/Temperatures",
                "PartType0/ComptonYParameters",
                "PartType0/Coordinates",
                "PartType0/LastAGNFeedbackScaleFactors",
            ],
        ),
        "Tgas_core_excision": (
            "GasTemperatureCoreExcision",
            1,
            np.float32,
            "K",
            "Mass-weighted mean gas temperature, excluding the inner {core_excision}.",
            "gas",
            "FMantissa9",
            False,
            ["PartType0/Temperatures", "PartType0/Masses", "PartType0/Coordinates"],
        ),
        "Tgas_no_cool_core_excision": (
            "GasTemperatureWithoutCoolGasCoreExcision",
            1,
            np.float32,
            "K",
            "Mass-weighted mean gas temperature, excluding the inner {core_excision} and gas below 1e5 K.",
            "gas",
            "FMantissa9",
            False,
            ["PartType0/Temperatures", "PartType0/Masses", "PartType0/Coordinates"],
        ),
        "Tgas_no_agn_core_excision": (
            "GasTemperatureWithoutRecentAGNHeatingCoreExcision",
            1,
            np.float32,
            "K",
            "Mass-weighted mean gas temperature, excluding the inner {core_excision}, and gas that was recently heated by AGN.",
            "gas",
            "FMantissa9",
            False,
            [
                "PartType0/Temperatures",
                "PartType0/Masses",
                "PartType0/Coordinates",
                "PartType0/LastAGNFeedbackScaleFactors",
            ],
        ),
        "Tgas_no_cool_no_agn_core_excision": (
            "GasTemperatureWithoutCoolGasAndRecentAGNHeatingCoreExcision",
            1,
            np.float32,
            "K",
            "Mass-weighted mean gas temperature, excluding the inner {core_excision}, gas below 1e5 K and gas that was recently heated by AGN.",
            "gas",
            "FMantissa9",
            False,
            [
                "PartType0/Temperatures",
                "PartType0/Masses",
                "PartType0/Coordinates",
                "PartType0/LastAGNFeedbackScaleFactors",
            ],
        ),
        "TotalInertiaTensor": (
            "TotalInertiaTensor",
            6,
            np.float32,
            "kpc**2",
            "3D inertia tensor computed from the total mass distribution, relative to the centre of potential. Diagonal components and one off-diagonal triangle as (1,1), (2,2), (3,3), (1,2), (1,3), (2,3).",
            "general",
            "FMantissa9",
            True,
            [
                "PartType0/Coordinates",
                "PartType0/Masses",
                "PartType1/Coordinates",
                "PartType1/Masses",
                "PartType4/Coordinates",
                "PartType4/Masses",
                "PartType5/Coordinates",
                "PartType5/DynamicalMasses",
            ],
        ),
        "TotalSNIaRate": (
            "TotalSNIaRate",
            1,
            np.float32,
            "1/Gyr",
            "Total SNIa rate.",
            "star",
            "FMantissa9",
            False,
            ["PartType4/SNIaRates"],
        ),
        "ReducedTotalInertiaTensor": (
            "ReducedTotalInertiaTensor",
            6,
            np.float32,
            "dimensionless",
            "Reduced 3D inertia tensor computed from the total mass distribution, relative to the centre of potential. Diagonal components and one off-diagonal triangle as (1,1), (2,2), (3,3), (1,2), (1,3), (2,3).",
            "general",
            "FMantissa9",
            True,
            [
                "PartType0/Coordinates",
                "PartType0/Masses",
                "PartType1/Coordinates",
                "PartType1/Masses",
                "PartType4/Coordinates",
                "PartType4/Masses",
                "PartType5/Coordinates",
                "PartType5/DynamicalMasses",
            ],
        ),
        "VR/ID": (
            "ID",
            1,
            np.uint64,
            "dimensionless",
            "ID assigned to this halo by VR.",
            "VR",
            "None",
            True,
            [],
        ),
        "VR/Parent_halo_ID": (
            "ParentHaloID",
            1,
            np.int64,
            "dimensionless",
            "VR/ID of the direct parent of this halo. -1 for field halos.",
            "VR",
            "None",
            True,
            [],
        ),
        "VR/Structuretype": (
            "StructureType",
            1,
            np.int32,
            "dimensionless",
            "Structure type identified by VR. Field halos are 10, higher numbers are for satellites.",
            "VR",
            "None",
            True,
            [],
        ),
        "cofp": (
            "CentreOfPotential",
            3,
            np.float64,
            "Mpc",
            "Centre of potential. Used as reference for all relative positions. Equal to the position of the most bound particle in the subhalo.",
            "Input",
            "DScale5",
            True,
            [],
        ),
        "index": (
            "Index",
            1,
            np.int64,
            "dimensionless",
            "Index of this halo in the original halo finder catalogue (first halo has index=0).",
            "Input",
            "None",
            True,
            [],
        ),
        "read_radius": (
            "read_radius",
            1,
            np.float64,
            "cMpc",
            "Radius about the halo which was read in by SOAP.",
            "Input",
            "None",
            True,
            [],
        ),
        "search_radius": (
            "search_radius",
            1,
            np.float64,
            "cMpc",
            "Radius about the halo which was searched for SO quantities",
            "Input",
            "None",
            True,
            [],
        ),
        "is_central": (
            "is_central",
            1,
            np.int64,
            "dimensionless",
            "Whether the halo finder flagged the halo as central (1) or satellite (0).",
            "Input",
            "None",
            True,
            [],
        ),
        "VR/hostHaloID": (
            "HostHaloID",
            1,
            np.int64,
            "dimensionless",
            "VR/ID of the top level parent of this halo. -1 for field halos.",
            "VR",
            "None",
            True,
            [],
        ),
        "VR/numSubStruct": (
            "NumberOfSubstructures",
            1,
            np.uint64,
            "dimensionless",
            "Number of sub-structures within this halo.",
            "VR",
            "None",
            True,
            [],
        ),
        "Vmax": (
            "MaximumCircularVelocity",
            1,
            np.float32,
            "km/s",
            "Maximum circular velocity.",
            "basic",
            "FMantissa9",
            True,
<<<<<<< HEAD
            [
                "PartType0/Coordinates",
                "PartType0/Masses",
                "PartType1/Coordinates",
                "PartType1/Masses",
                "PartType4/Coordinates",
                "PartType4/Masses",
                "PartType5/Coordinates",
                "PartType5/DynamicalMasses",
            ],
=======
        ),
        "Vmax_soft": (
            "MaximumCircularVelocitySoft",
            1,
            np.float32,
            "km/s",
            "Maximum circular velocity when accounting for softening length.",
            "basic",
            "FMantissa9",
            True,
        ),
        "DM_Vmax": (
            "MaximumDarkMatterCircularVelocity",
            1,
            np.float32,
            "km/s",
            "Maximum circular velocity.",
            "basic",
            "FMantissa9",
            False,
>>>>>>> 5afd6bca
        ),
        "Xraylum": (
            "XRayLuminosity",
            3,
            np.float64,
            "erg/s",
            "Total observer-frame Xray luminosity in three bands.",
            "gas",
            "DMantissa9",
            False,
            ["PartType0/XrayLuminosities"],
        ),
        "Xraylum_restframe": (
            "XRayLuminosityInRestframe",
            3,
            np.float64,
            "erg/s",
            "Total rest-frame Xray luminosity in three bands.",
            "gas",
            "DMantissa9",
            False,
            # Can't include PartType0/XrayLuminositiesRestframe as it is
            # calculated by SOAP. The following properties are required
            # for the Xray calculator (which computes restframe quantities).
            # TODO: Is it always calculated by SOAP or just for flamingo?
            [
                "PartType0/XrayLuminosities",
                "PartType0/Densities",
                "PartType0/Temperatures",
                "PartType0/ElementMassFractions",
            ],
        ),
        "Xraylum_no_agn": (
            "XRayLuminosityWithoutRecentAGNHeating",
            3,
            np.float64,
            "erg/s",
            "Total observer-frame Xray luminosity in three bands. Excludes gas that was recently heated by AGN.",
            "gas",
            "DMantissa9",
            False,
            [
                "PartType0/XrayLuminosities",
                "PartType0/LastAGNFeedbackScaleFactors",
                "PartType0/Temperatures",
            ],
        ),
        "Xraylum_restframe_no_agn": (
            "XRayLuminosityInRestframeWithoutRecentAGNHeating",
            3,
            np.float64,
            "erg/s",
            "Total rest-frame Xray luminosity in three bands. Excludes gas that was recently heated by AGN.",
            "gas",
            "DMantissa9",
            False,
            [
                "PartType0/XrayLuminosities",
                "PartType0/Densities",
                "PartType0/Temperatures",
                "PartType0/ElementMassFractions",
                "PartType0/LastAGNFeedbackScaleFactors",
                "PartType0/Temperatures",
            ],
        ),
        "Xraylum_core_excision": (
            "XRayLuminosityCoreExcision",
            3,
            np.float64,
            "erg/s",
            "Total observer-frame Xray luminosity in three bands. Excludes gas in the inner {core_excision}",
            "gas",
            "DMantissa9",
            False,
            ["PartType0/XrayLuminosities", "PartType0/Coordinates"],
        ),
        "Xraylum_restframe_core_excision": (
            "XRayLuminosityInRestframeCoreExcision",
            3,
            np.float64,
            "erg/s",
            "Total rest-frame Xray luminosity in three bands. Excludes gas in the inner {core_excision}",
            "gas",
            "DMantissa9",
            False,
            [
                "PartType0/Densities",
                "PartType0/Temperatures",
                "PartType0/ElementMassFractions",
                "PartType0/Coordinates",
            ],
        ),
        "Xraylum_no_agn_core_excision": (
            "XRayLuminosityWithoutRecentAGNHeatingCoreExcision",
            3,
            np.float64,
            "erg/s",
            "Total observer-frame Xray luminosity in three bands. Excludes gas that was recently heated by AGN. Excludes gas in the inner {core_excision}",
            "gas",
            "DMantissa9",
            False,
            [
                "PartType0/XrayLuminosities",
                "PartType0/LastAGNFeedbackScaleFactors",
                "PartType0/Temperatures",
                "PartType0/Coordinates",
            ],
        ),
        "Xraylum_restframe_no_agn_core_excision": (
            "XRayLuminosityInRestframeWithoutRecentAGNHeatingCoreExcision",
            3,
            np.float64,
            "erg/s",
            "Total rest-frame Xray luminosity in three bands. Excludes gas that was recently heated by AGN. Excludes gas in the inner {core_excision}",
            "gas",
            "DMantissa9",
            False,
            [
                "PartType0/Densities",
                "PartType0/Temperatures",
                "PartType0/ElementMassFractions",
                "PartType0/LastAGNFeedbackScaleFactors",
                "PartType0/Coordinates",
            ],
        ),
        "Xrayphlum": (
            "XRayPhotonLuminosity",
            3,
            np.float64,
            "1/s",
            "Total observer-frame Xray photon luminosity in three bands.",
            "gas",
            "DMantissa9",
            False,
            ["PartType0/XrayPhotonLuminosities"],
        ),
        "Xrayphlum_restframe": (
            "XRayPhotonLuminosityInRestframe",
            3,
            np.float64,
            "1/s",
            "Total rest-frame Xray photon luminosity in three bands.",
            "gas",
            "DMantissa9",
            False,
            [
                "PartType0/XrayPhotonLuminosities",
                "PartType0/Densities",
                "PartType0/Temperatures",
                "PartType0/ElementMassFractions",
            ],
        ),
        "Xrayphlum_no_agn": (
            "XRayPhotonLuminosityWithoutRecentAGNHeating",
            3,
            np.float64,
            "1/s",
            "Total observer-frame Xray photon luminosity in three bands. Exclude gas that was recently heated by AGN.",
            "gas",
            "DMantissa9",
            False,
            [
                "PartType0/XrayPhotonLuminosities",
                "PartType0/LastAGNFeedbackScaleFactors",
                "PartType0/Temperatures",
            ],
        ),
        "Xrayphlum_restframe_no_agn": (
            "XRayPhotonLuminosityInRestframeWithoutRecentAGNHeating",
            3,
            np.float64,
            "1/s",
            "Total rest-frame Xray photon luminosity in three bands. Exclude gas that was recently heated by AGN.",
            "gas",
            "DMantissa9",
            False,
            [
                "PartType0/XrayPhotonLuminosities",
                "PartType0/Densities",
                "PartType0/Temperatures",
                "PartType0/ElementMassFractions",
                "PartType0/LastAGNFeedbackScaleFactors",
            ],
        ),
        "Xrayphlum_core_excision": (
            "XRayPhotonLuminosityCoreExcision",
            3,
            np.float64,
            "1/s",
            "Total observer-frame Xray photon luminosity in three bands. Excludes gas in the inner {core_excision}",
            "gas",
            "DMantissa9",
            False,
            [
                "PartType0/Densities",  # To compute X-rays
                "PartType0/ElementMassFractions",  # To compute X-rays
                "PartType0/Temperatures",
                "PartType0/Coordinates",
            ],
        ),
        "Xrayphlum_restframe_core_excision": (
            "XRayPhotonLuminosityInRestframeCoreExcision",
            3,
            np.float64,
            "1/s",
            "Total rest-frame Xray photon luminosity in three bands. Excludes gas in the inner {core_excision}",
            "gas",
            "DMantissa9",
            False,
            [
                "PartType0/Densities",
                "PartType0/Temperatures",
                "PartType0/ElementMassFractions",
                "PartType0/Coordinates",
            ],
        ),
        "Xrayphlum_no_agn_core_excision": (
            "XRayPhotonLuminosityWithoutRecentAGNHeatingCoreExcision",
            3,
            np.float64,
            "1/s",
            "Total observer-frame Xray photon luminosity in three bands. Exclude gas that was recently heated by AGN. Excludes gas in the inner {core_excision}",
            "gas",
            "DMantissa9",
            False,
            [
                "PartType0/XrayPhotonLuminosities",
                "PartType0/Temperatures",
                "PartType0/LastAGNFeedbackScaleFactors",
                "PartType0/Coordinates",
            ],
        ),
        "Xrayphlum_restframe_no_agn_core_excision": (
            "XRayPhotonLuminosityInRestframeWithoutRecentAGNHeatingCoreExcision",
            3,
            np.float64,
            "1/s",
            "Total rest-frame Xray photon luminosity in three bands. Exclude gas that was recently heated by AGN. Excludes gas in the inner {core_excision}",
            "gas",
            "DMantissa9",
            False,
            [
                "PartType0/Densities",
                "PartType0/ElementMassFractions",
                "PartType0/Temperatures",
                "PartType0/LastAGNFeedbackScaleFactors",
                "PartType0/Coordinates",
            ],
        ),
        "SpectroscopicLikeTemperature": (
            "SpectroscopicLikeTemperature",
            1,
            np.float32,
            "K",
            "Spectroscopic-like gas temperature.",
            "gas",
            "FMantissa9",
            False,
            ["PartType0/Temperatures", "PartType0/Densities", "PartType0/Masses"],
        ),
        "SpectroscopicLikeTemperature_no_agn": (
            "SpectroscopicLikeTemperatureWithoutRecentAGNHeating",
            1,
            np.float32,
            "K",
            "Spectroscopic-like gas temperature. Exclude gas that was recently heated by AGN",
            "gas",
            "FMantissa9",
            False,
            [
                "PartType0/Temperatures",
                "PartType0/Densities",
                "PartType0/LastAGNFeedbackScaleFactors",
                "PartType0/Masses",
            ],
        ),
        "SpectroscopicLikeTemperature_core_excision": (
            "SpectroscopicLikeTemperatureCoreExcision",
            1,
            np.float32,
            "K",
            "Spectroscopic-like gas temperature. Excludes gas in the inner {core_excision}",
            "gas",
            "FMantissa9",
            False,
            [
                "PartType0/Temperatures",
                "PartType0/Densities",
                "PartType0/LastAGNFeedbackScaleFactors",
                "PartType0/Masses",
                "PartType0/Coordinates",
            ],
        ),
        "SpectroscopicLikeTemperature_no_agn_core_excision": (
            "SpectroscopicLikeTemperatureWithoutRecentAGNHeatingCoreExcision",
            1,
            np.float32,
            "K",
            "Spectroscopic-like gas temperature. Exclude gas that was recently heated by AGN. Excludes gas in the inner {core_excision}",
            "gas",
            "FMantissa9",
            False,
            [
                "PartType0/Temperatures",
                "PartType0/Densities",
                "PartType0/LastAGNFeedbackScaleFactors",
                "PartType0/Masses",
                "PartType0/Coordinates",
                "PartType0/LastAGNFeedbackScaleFactors",
            ],
        ),
        "concentration": (
            "Concentration",
            1,
            np.float32,
            "dimensionless",
            "Halo concentration assuming an NFW profile.",
            "basic",
            "FMantissa9",
            True,
        ),
        "concentration_soft": (
            "ConcentrationSoft",
            1,
            np.float32,
            "dimensionless",
            "Halo concentration assuming an NFW profile. Minimum particle radius set to softening length",
            "basic",
            "FMantissa9",
            True,
        ),
        "concentration_dmo": (
            "DarkMatterConcentration",
            1,
            np.float32,
            "dimensionless",
            "Concentration of dark matter particles assuming an NFW profile.",
            "basic",
            "FMantissa9",
            False,
        ),
        "concentration_dmo_soft": (
            "DarkMatterConcentrationSoft",
            1,
            np.float32,
            "dimensionless",
            "Concentration of dark matter particles assuming an NFW profile. Minimum particle radius set to softening length",
            "basic",
            "FMantissa9",
            False,
        ),
        "com": (
            "CentreOfMass",
            3,
            np.float64,
            "Mpc",
            "Centre of mass.",
            "basic",
            "DScale5",
            True,
            [
                "PartType0/Coordinates",
                "PartType0/Masses",
                "PartType1/Coordinates",
                "PartType1/Masses",
                "PartType4/Coordinates",
                "PartType4/Masses",
                "PartType5/Coordinates",
                "PartType5/DynamicalMasses",
            ],
        ),
        "com_gas": (
            "GasCentreOfMass",
            3,
            np.float64,
            "Mpc",
            "Centre of mass of gas.",
            "gas",
            "DScale5",
            False,
            ["PartType0/Coordinates", "PartType0/Masses"],
        ),
        "com_star": (
            "StellarCentreOfMass",
            3,
            np.float64,
            "Mpc",
            "Centre of mass of stars.",
            "star",
            "DScale5",
            False,
            ["PartType4/Coordinates", "PartType4/Masses"],
        ),
        "compY": (
            "ComptonY",
            1,
            np.float64,
            "cm**2",
            "Total Compton y parameter.",
            "gas",
            "DMantissa9",
            False,
            ["PartType0/ComptonYParameters"],
        ),
        "compY_no_agn": (
            "ComptonYWithoutRecentAGNHeating",
            1,
            np.float64,
            "cm**2",
            "Total Compton y parameter. Excludes gas that was recently heated by AGN.",
            "gas",
            "DMantissa9",
            False,
            [
                "PartType0/ComptonYParameters",
                "PartType0/LastAGNFeedbackScaleFactors",
                "PartType0/Temperatures",
            ],
        ),
        "gasFefrac": (
            "GasMassFractionInIron",
            1,
            np.float32,
            "dimensionless",
            "Total gas mass fraction in iron.",
            "gas",
            "FMantissa9",
            False,
            ["PartType0/Masses", "PartType0/ElementMassFractions"],
        ),
        "gasFefrac_SF": (
            "StarFormingGasMassFractionInIron",
            1,
            np.float32,
            "dimensionless",
            "Total gas mass fraction in iron for gas that is star-forming.",
            "gas",
            "FMantissa9",
            False,
            [
                "PartType0/Masses",
                "PartType0/ElementMassFractions",
                "PartType0/StarFormationRates",
            ],
        ),
        "gasOfrac": (
            "GasMassFractionInOxygen",
            1,
            np.float32,
            "dimensionless",
            "Total gas mass in oxygen.",
            "gas",
            "FMantissa9",
            False,
            ["PartType0/Masses", "PartType0/ElementMassFractions"],
        ),
        "gasOfrac_SF": (
            "StarFormingGasMassFractionInOxygen",
            1,
            np.float32,
            "dimensionless",
            "Total gas mass fraction in oxygen for gas that is star-forming.",
            "gas",
            "FMantissa9",
            False,
            [
                "PartType0/Masses",
                "PartType0/ElementMassFractions",
                "PartType0/StarFormationRates",
            ],
        ),
        "gasmetalfrac": (
            "GasMassFractionInMetals",
            1,
            np.float32,
            "dimensionless",
            "Total gas mass fraction in metals.",
            "basic",
            "FMantissa9",
            False,
            ["PartType0/Masses", "PartType0/MetalMassFractions"],
        ),
        "gasmetalfrac_SF": (
            "StarFormingGasMassFractionInMetals",
            1,
            np.float32,
            "dimensionless",
            "Total gas mass fraction in metals for gas that is star-forming.",
            "basic",
            "FMantissa9",
            False,
            [
                "PartType0/Masses",
                "PartType0/MetalMassFractions",
                "PartType0/StarFormationRates",
            ],
        ),
        "kappa_corot_baryons": (
            "KappaCorotBaryons",
            1,
            np.float32,
            "dimensionless",
            "Kappa-corot for baryons (gas and stars), relative to the centre of potential and the centre of mass velocity of the baryons.",
            "baryon",
            "FMantissa9",
            False,
            [
                "PartType0/Coordinates",
                "PartType0/Masses",
                "PartType0/Velocities",
                "PartType4/Coordinates",
                "PartType4/Masses",
                "PartType4/Velocities",
            ],
        ),
        "kappa_corot_gas": (
            "KappaCorotGas",
            1,
            np.float32,
            "dimensionless",
            "Kappa-corot for gas, relative to the centre of potential and the centre of mass velocity of the gas.",
            "gas",
            "FMantissa9",
            False,
            ["PartType0/Coordinates", "PartType0/Masses", "PartType0/Velocities"],
        ),
        "kappa_corot_star": (
            "KappaCorotStars",
            1,
            np.float32,
            "dimensionless",
            "Kappa-corot for stars, relative to the centre of potential and the centre of mass velocity of the stars.",
            "star",
            "FMantissa9",
            False,
            ["PartType4/Coordinates", "PartType4/Masses", "PartType4/Velocities"],
        ),
        "proj_veldisp_dm": (
            "DarkMatterProjectedVelocityDispersion",
            1,
            np.float32,
            "km/s",
            "Mass-weighted velocity dispersion of the DM along the projection axis, relative to the DM centre of mass velocity.",
            "dm",
            "FMantissa9",
            True,
            ["PartType1/Velocities"],
        ),
        "proj_veldisp_gas": (
            "GasProjectedVelocityDispersion",
            1,
            np.float32,
            "km/s",
            "Mass-weighted velocity dispersion of the gas along the projection axis, relative to the gas centre of mass velocity.",
            "gas",
            "FMantissa9",
            False,
            ["PartType0/Velocities"],
        ),
        "proj_veldisp_star": (
            "StellarProjectedVelocityDispersion",
            1,
            np.float32,
            "km/s",
            "Mass-weighted velocity dispersion of the stars along the projection axis, relative to the stellar centre of mass velocity.",
            "star",
            "FMantissa9",
            False,
            ["PartType4/Velocities"],
        ),
        "r": (
            "SORadius",
            1,
            np.float32,
            "Mpc",
            "Radius of a sphere {label}",
            "basic",
            "FMantissa9",
            True,
            [
                "PartType0/Coordinates",
                "PartType0/Masses",
                "PartType1/Coordinates",
                "PartType1/Masses",
                "PartType4/Coordinates",
                "PartType4/Masses",
                "PartType5/Coordinates",
                "PartType5/DynamicalMasses",
                "PartType6/Coordinates",
                "PartType6/Masses",
                "PartType6/Weights",
            ],
        ),
        "spin_parameter": (
            "SpinParameter",
            1,
            np.float32,
            "dimensionless",
            "Bullock et al. (2001) spin parameter.",
            "general",
            "FMantissa9",
            True,
            [
                "PartType0/Coordinates",
                "PartType0/Masses",
                "PartType0/Velocities",
                "PartType1/Coordinates",
                "PartType1/Masses",
                "PartType1/Velocities",
                "PartType4/Coordinates",
                "PartType4/Masses",
                "PartType4/Velocities",
                "PartType5/Coordinates",
                "PartType5/DynamicalMasses",
                "PartType5/Velocities",
            ],
        ),
        "starFefrac": (
            "StellarMassFractionInIron",
            1,
            np.float32,
            "dimensionless",
            "Total stellar mass fraction in iron.",
            "star",
            "FMantissa9",
            False,
            ["PartType4/Masses", "PartType4/ElementMassFractions"],
        ),
        "starMgfrac": (
            "StellarMassFractionInMagnesium",
            1,
            np.float32,
            "dimensionless",
            "Total stellar mass fraction in magnesium.",
            "star",
            "FMantissa9",
            False,
            ["PartType4/Masses", "PartType4/ElementMassFractions"],
        ),
        "starOfrac": (
            "StellarMassFractionInOxygen",
            1,
            np.float32,
            "dimensionless",
            "Total stellar mass fraction in oxygen.",
            "star",
            "FMantissa9",
            False,
            ["PartType4/Masses", "PartType4/ElementMassFractions"],
        ),
        "starmetalfrac": (
            "StellarMassFractionInMetals",
            1,
            np.float32,
            "dimensionless",
            "Total stellar mass fraction in metals.",
            "basic",
            "FMantissa9",
            False,
            ["PartType4/Masses", "PartType4/MetalMassFractions"],
        ),
        "stellar_age_lw": (
            "LuminosityWeightedMeanStellarAge",
            1,
            np.float32,
            "Myr",
            "Luminosity weighted mean stellar age. The weight is the r band luminosity.",
            "star",
            "FMantissa9",
            False,
            ["PartType4/Luminosities", "PartType4/BirthScaleFactors"],
        ),
        "stellar_age_mw": (
            "MassWeightedMeanStellarAge",
            1,
            np.float32,
            "Myr",
            "Mass weighted mean stellar age.",
            "star",
            "FMantissa9",
            False,
            ["PartType4/Masses", "PartType4/BirthScaleFactors"],
        ),
        "vcom": (
            "CentreOfMassVelocity",
            3,
            np.float32,
            "km/s",
            "Centre of mass velocity.",
            "basic",
            "DScale1",
            True,
            [
                "PartType0/Masses",
                "PartType0/Velocities",
                "PartType1/Masses",
                "PartType1/Velocities",
                "PartType4/Masses",
                "PartType4/Velocities",
                "PartType5/DynamicalMasses",
                "PartType5/Velocities",
            ],
        ),
        "vcom_gas": (
            "GasCentreOfMassVelocity",
            3,
            np.float32,
            "km/s",
            "Centre of mass velocity of gas.",
            "gas",
            "DScale1",
            False,
            ["PartType0/Masses", "PartType0/Velocities"],
        ),
        "vcom_star": (
            "StellarCentreOfMassVelocity",
            3,
            np.float32,
            "km/s",
            "Centre of mass velocity of stars.",
            "star",
            "DScale1",
            False,
            ["PartType4/Masses", "PartType4/Velocities"],
        ),
        "veldisp_matrix_dm": (
            "DarkMatterVelocityDispersionMatrix",
            6,
            np.float32,
            "km**2/s**2",
            "Mass-weighted velocity dispersion of the dark matter. Measured relative to the DM centre of mass velocity. The order of the components of the dispersion tensor is XX YY ZZ XY XZ YZ.",
            "dm",
            "FMantissa9",
            True,
            ["PartType1/Masses", "PartType1/Velocities"],
        ),
        "veldisp_matrix_gas": (
            "GasVelocityDispersionMatrix",
            6,
            np.float32,
            "km**2/s**2",
            "Mass-weighted velocity dispersion of the gas. Measured relative to the gas centre of mass velocity. The order of the components of the dispersion tensor is XX YY ZZ XY XZ YZ.",
            "gas",
            "FMantissa9",
            False,
            ["PartType0/Masses", "PartType0/Velocities"],
        ),
        "veldisp_matrix_star": (
            "StellarVelocityDispersionMatrix",
            6,
            np.float32,
            "km**2/s**2",
            "Mass-weighted velocity dispersion of the stars. Measured relative to the stellar centre of mass velocity. The order of the components of the dispersion tensor is XX YY ZZ XY XZ YZ.",
            "star",
            "FMantissa9",
            False,
            ["PartType4/Masses", "PartType4/Velocities"],
        ),
        "LinearMassWeightedOxygenOverHydrogenOfGas": (
            "LinearMassWeightedOxygenOverHydrogenOfGas",
            1,
            np.float32,
            "Msun",
            "Linear sum of the oxygen over hydrogen ratio of gas, multiplied with the gas mass.",
            "gas",
            "FMantissa9",
            False,
            [
                "PartType0/Masses",
                "PartType0/ElementMassFractions",
                "PartType0/Temperatures",
                "PartType0/Densities",
            ],
        ),
        "LinearMassWeightedNitrogenOverOxygenOfGas": (
            "LinearMassWeightedNitrogenOverOxygenOfGas",
            1,
            np.float32,
            "Msun",
            "Linear sum of the total nitrogen over oxygen ratio of gas, multiplied with the gas mass.",
            "gas",
            "FMantissa9",
            False,
            [
                "PartType0/Masses",
                "PartType0/ElementMassFractions",
                "PartType0/Temperatures",
                "PartType0/Densities",
            ],
        ),
        "LinearMassWeightedCarbonOverOxygenOfGas": (
            "LinearMassWeightedCarbonOverOxygenOfGas",
            1,
            np.float32,
            "Msun",
            "Linear sum of the total carbon over oxygen ratio of gas, multiplied with the gas mass.",
            "gas",
            "FMantissa9",
            False,
            [
                "PartType0/Masses",
                "PartType0/ElementMassFractions",
                "PartType0/Temperatures",
                "PartType0/Densities",
            ],
        ),
        "LinearMassWeightedDiffuseNitrogenOverOxygenOfGas": (
            "LinearMassWeightedDiffuseNitrogenOverOxygenOfGas",
            1,
            np.float32,
            "Msun",
            "Linear sum of the diffuse nitrogen over oxygen ratio of gas, multiplied with the gas mass.",
            "gas",
            "FMantissa9",
            False,
            [
                "PartType0/Masses",
                "PartType0/ElementMassFractionsDiffuse",
                "PartType0/Temperatures",
                "PartType0/Densities",
            ],
        ),
        "LinearMassWeightedDiffuseCarbonOverOxygenOfGas": (
            "LinearMassWeightedDiffuseCarbonOverOxygenOfGas",
            1,
            np.float32,
            "Msun",
            "Linear sum of the diffuse carbon over oxygen ratio of gas, multiplied with the gas mass.",
            "gas",
            "FMantissa9",
            False,
            [
                "PartType0/Masses",
                "PartType0/ElementMassFractionsDiffuse",
                "PartType0/Temperatures",
                "PartType0/Densities",
            ],
        ),
        "LinearMassWeightedDiffuseOxygenOverHydrogenOfGas": (
            "LinearMassWeightedDiffuseOxygenOverHydrogenOfGas",
            1,
            np.float32,
            "Msun",
            "Linear sum of the diffuse oxygen over hydrogen ratio of gas, multiplied with the gas mass.",
            "gas",
            "FMantissa9",
            False,
            [
                "PartType0/Masses",
                "PartType0/ElementMassFractionsDiffuse",
                "PartType0/Temperatures",
                "PartType0/Densities",
            ],
        ),
        "LogarithmicMassWeightedDiffuseNitrogenOverOxygenOfGasLowLimit": (
            "LogarithmicMassWeightedDiffuseNitrogenOverOxygenOfGasLowLimit",
            1,
            np.float32,
            "Msun",
            "Logarithmic sum of the diffuse nitrogen over oxygen ratio of gas, multiplied with the gas mass. Imposes a lower limit of 1.e-4 times solar N/O.",
            "gas",
            "FMantissa9",
            False,
            [
                "PartType0/Masses",
                "PartType0/ElementMassFractionsDiffuse",
                "PartType0/Temperatures",
                "PartType0/Densities",
            ],
        ),
        "LogarithmicMassWeightedDiffuseNitrogenOverOxygenOfGasHighLimit": (
            "LogarithmicMassWeightedDiffuseNitrogenOverOxygenOfGasHighLimit",
            1,
            np.float32,
            "Msun",
            "Logarithmic sum of the diffuse nitrogen over oxygen ratio of gas, multiplied with the gas mass. Imposes a lower limit of 1.e-3 times solar N/O.",
            "gas",
            "FMantissa9",
            False,
            [
                "PartType0/Masses",
                "PartType0/ElementMassFractionsDiffuse",
                "PartType0/Temperatures",
                "PartType0/Densities",
            ],
        ),
        "LogarithmicMassWeightedDiffuseCarbonOverOxygenOfGasLowLimit": (
            "LogarithmicMassWeightedDiffuseCarbonOverOxygenOfGasLowLimit",
            1,
            np.float32,
            "Msun",
            "Logarithmic sum of the diffuse carbon over oxygen ratio of gas, multiplied with the gas mass. Imposes a lower limit of 1.e-4 times solar C/O.",
            "gas",
            "FMantissa9",
            False,
            [
                "PartType0/Masses",
                "PartType0/ElementMassFractionsDiffuse",
                "PartType0/Temperatures",
                "PartType0/Densities",
            ],
        ),
        "LogarithmicMassWeightedDiffuseCarbonOverOxygenOfGasHighLimit": (
            "LogarithmicMassWeightedDiffuseCarbonOverOxygenOfGasHighLimit",
            1,
            np.float32,
            "Msun",
            "Logarithmic sum of the diffuse carbon over oxygen ratio of gas, multiplied with the gas mass. Imposes a lower limit of 1.e-3 times solar C/O.",
            "gas",
            "FMantissa9",
            False,
            [
                "PartType0/Masses",
                "PartType0/ElementMassFractionsDiffuse",
                "PartType0/Temperatures",
                "PartType0/Densities",
            ],
        ),
        "LogarithmicMassWeightedDiffuseOxygenOverHydrogenOfGasLowLimit": (
            "LogarithmicMassWeightedDiffuseOxygenOverHydrogenOfGasLowLimit",
            1,
            np.float32,
            "Msun",
            "Logarithmic sum of the diffuse oxygen over hydrogen ratio of gas, multiplied with the gas mass. Imposes a lower limit of 1.e-4 times solar O/H.",
            "gas",
            "FMantissa9",
            False,
            [
                "PartType0/Masses",
                "PartType0/ElementMassFractionsDiffuse",
                "PartType0/Temperatures",
                "PartType0/Densities",
            ],
        ),
        "LogarithmicMassWeightedDiffuseOxygenOverHydrogenOfGasHighLimit": (
            "LogarithmicMassWeightedDiffuseOxygenOverHydrogenOfGasHighLimit",
            1,
            np.float32,
            "Msun",
            "Logarithmic sum of the diffuse oxygen over hydrogen ratio of gas, multiplied with the gas mass. Imposes a lower limit of 1.e-3 times solar O/H.",
            "gas",
            "FMantissa9",
            False,
            [
                "PartType0/Masses",
                "PartType0/ElementMassFractionsDiffuse",
                "PartType0/Temperatures",
                "PartType0/Densities",
            ],
        ),
        "LogarithmicMassWeightedDiffuseOxygenOverHydrogenOfAtomicGasLowLimit": (
            "LogarithmicMassWeightedDiffuseOxygenOverHydrogenOfAtomicGasLowLimit",
            1,
            np.float32,
            "Msun",
            "Logarithmic sum of the diffuse oxygen over hydrogen ratio of atomic gas, multiplied with the gas mass. Imposes a lower limit of 1.e-4 times solar O/H.",
            "gas",
            "FMantissa9",
            False,
            [
                "PartType0/Masses",
                "PartType0/ElementMassFractionsDiffuse",
                "PartType0/ElementMassFractions",
                "PartType0/SpeciesFractions",
                "PartType0/Temperatures",
                "PartType0/Densities",
            ],
        ),
        "LogarithmicMassWeightedDiffuseOxygenOverHydrogenOfAtomicGasHighLimit": (
            "LogarithmicMassWeightedDiffuseOxygenOverHydrogenOfAtomicGasHighLimit",
            1,
            np.float32,
            "Msun",
            "Logarithmic sum of the diffuse oxygen over hydrogen ratio of atomic gas, multiplied with the gas mass. Imposes a lower limit of 1.e-3 times solar O/H.",
            "gas",
            "FMantissa9",
            False,
            [
                "PartType0/Masses",
                "PartType0/ElementMassFractionsDiffuse",
                "PartType0/ElementMassFractions",
                "PartType0/SpeciesFractions",
                "PartType0/Temperatures",
                "PartType0/Densities",
            ],
        ),
        "LogarithmicMassWeightedDiffuseOxygenOverHydrogenOfMolecularGasLowLimit": (
            "LogarithmicMassWeightedDiffuseOxygenOverHydrogenOfMolecularGasLowLimit",
            1,
            np.float32,
            "Msun",
            "Logarithmic sum of the diffuse oxygen over hydrogen ratio of molecular gas, multiplied with the gas mass. Imposes a lower limit of 1.e-4 times solar O/H.",
            "gas",
            "FMantissa9",
            False,
            [
                "PartType0/Masses",
                "PartType0/ElementMassFractionsDiffuse",
                "PartType0/ElementMassFractions",
                "PartType0/SpeciesFractions",
                "PartType0/Temperatures",
                "PartType0/Densities",
            ],
        ),
        "LogarithmicMassWeightedDiffuseOxygenOverHydrogenOfMolecularGasHighLimit": (
            "LogarithmicMassWeightedDiffuseOxygenOverHydrogenOfMolecularGasHighLimit",
            1,
            np.float32,
            "Msun",
            "Logarithmic sum of the diffuse oxygen over hydrogen ratio of molecular gas, multiplied with the gas mass. Imposes a lower limit of 1.e-3 times solar O/H.",
            "gas",
            "FMantissa9",
            False,
            [
                "PartType0/Masses",
                "PartType0/ElementMassFractionsDiffuse",
                "PartType0/ElementMassFractions",
                "PartType0/SpeciesFractions",
                "PartType0/Temperatures",
                "PartType0/Densities",
            ],
        ),
        "LinearMassWeightedIronOverHydrogenOfStars": (
            "LinearMassWeightedIronOverHydrogenOfStars",
            1,
            np.float32,
            "Msun",
            "Linear sum of the iron over hydrogen ratio of stars, multiplied with the stellar mass.",
            "star",
            "FMantissa9",
            False,
            ["PartType4/Masses", "PartType4/ElementMassFractions"],
        ),
        "LogarithmicMassWeightedIronOverHydrogenOfStarsLowLimit": (
            "LogarithmicMassWeightedIronOverHydrogenOfStarsLowLimit",
            1,
            np.float32,
            "Msun",
            "Logarithmic sum of the iron over hydrogen ratio of stars, multiplied with the stellar mass. Imposes a lower limit of 1.e-4 times solar Fe/H.",
            "star",
            "FMantissa9",
            False,
            ["PartType4/Masses", "PartType4/ElementMassFractions"],
        ),
        "LogarithmicMassWeightedIronOverHydrogenOfStarsHighLimit": (
            "LogarithmicMassWeightedIronOverHydrogenOfStarsHighLimit",
            1,
            np.float32,
            "Msun",
            "Logarithmic sum of the iron over hydrogen ratio of stars, multiplied with the stellar mass. Imposes a lower limit of 1.e-3 times solar Fe/H.",
            "star",
            "FMantissa9",
            False,
            ["PartType4/Masses", "PartType4/ElementMassFractions"],
        ),
        "GasMassInColdDenseDiffuseMetals": (
            "GasMassInColdDenseDiffuseMetals",
            1,
            np.float32,
            "Msun",
            "Sum of the diffuse metal mass in cold, dense gas.",
            "gas",
            "FMantissa9",
            False,
            [
                "PartType0/Masses",
                "PartType0/MetalMassFractions",
                "PartType0/DustMassFractions",
                "PartType0/Temperatures",
                "PartType0/Densities",
            ],
        ),
        "LogarithmicMassWeightedIronFromSNIaOverHydrogenOfStarsLowLimit": (
            "LogarithmicMassWeightedIronFromSNIaOverHydrogenOfStarsLowLimit",
            1,
            np.float32,
            "Msun",
            "Logarithmic sum of the iron over hydrogen ratio of stars, multiplied with the stellar mass, where only iron from SNIa is included. Imposes a lower limit of 1.e-4 times solar Fe/H.",
            "star",
            "FMantissa9",
            False,
            [
                "PartType4/Masses",
                "PartType4/ElementMassFractions",
                "PartType4/IronMassFractionsFromSNIa",
            ],
        ),
        "SOAPSubhaloRankByBoundMass": (
            "SubhaloRankByBoundMass",
            1,
            np.int32,
            "dimensionless",
            "Ranking by mass of the halo within its parent field halo. Zero for the most massive halo in the field halo.",
            "SOAP",
            "None",
            True,
            [],
        ),
        "LinearMassWeightedIronFromSNIaOverHydrogenOfStars": (
            "LinearMassWeightedIronFromSNIaOverHydrogenOfStars",
            1,
            np.float32,
            "Msun",
            "Sum of the iron over hydrogen ratio of stars, multiplied with the stellar mass, where only iron from SNIa is included.",
            "star",
            "FMantissa9",
            False,
            [
                "PartType4/Masses",
                "PartType4/ElementMassFractions",
                "PartType4/IronMassFractionsFromSNIa",
            ],
        ),
    }

    # halo properties derived from other properties by SOAP
    soap_properties = [
        soapname[4:]
        for soapname in full_property_list.keys()
        if soapname.startswith("SOAP")
    ]

    # object member variables
    properties: Dict[str, Dict]
    footnotes: List[str]

    def get_footnotes(self, name: str):
        """
        List all of the footnotes for a particular property. Returns an empty
        string for properties that have no footnotes.
        """
        footnotes = []
        for fnote in self.explanation.keys():
            names = self.explanation[fnote]
            if name in names:
                try:
                    i = self.footnotes.index(fnote)
                except ValueError:
                    i = len(self.footnotes)
                    self.footnotes.append(fnote)
                footnotes.append(i + 1)
        if len(footnotes) > 0:
            return f'$^{{{",".join([f"{i}" for i in footnotes])}}}$'
        else:
            return ""

    def __init__(self, parameters):
        """
        Constructor.
        """
        self.properties = {}
        self.footnotes = []
        self.parameters = parameters

    def add_properties(self, halo_property: HaloProperty, base_halo_type: str):
        """
        Add all the properties calculated for a particular halo type to the
        internal dictionary.
        """
        halo_type = halo_property.__name__
        props = halo_property.property_list
        for (
            i,
            (
                prop_name,
                prop_outputname,
                prop_shape,
                prop_dtype,
                prop_units,
                prop_description,
                prop_cat,
                prop_comp,
                prop_dmo,
                prop_partprops,
            ),
        ) in enumerate(props):
            # Don't include property if it's set to false in parameter file
            # Do include property if it isn't defined in parameter file
            try:
                parameter_file_properties = self.parameters[base_halo_type][
                    "properties"
                ]
                if not parameter_file_properties.get(prop_outputname, True):
                    continue
            except KeyError:
                pass

            prop_units = (
                unyt.unyt_quantity(1, units=prop_units)
                .units.latex_repr.replace(
                    "\\rm{km} \\cdot \\rm{kpc}", "\\rm{kpc} \\cdot \\rm{km}"
                )
                .replace(
                    "\\frac{\\rm{km}^{2}}{\\rm{s}^{2}}", "\\rm{km}^{2} / \\rm{s}^{2}"
                )
            )
            prop_dtype = prop_dtype.__name__
            if prop_name in self.properties:
                if not prop_cat in self.categories:
                    print(f"Unknown category: {prop_cat}!")
                    exit()
                # run some checks
                if prop_shape != self.properties[prop_name]["shape"]:
                    print("Shape mismatch!")
                    print(halo_type, prop_name, prop_shape, self.properties[prop_name])
                    exit()
                if prop_dtype != self.properties[prop_name]["dtype"]:
                    print("dtype mismatch!")
                    print(halo_type, prop_name, prop_dtype, self.properties[prop_name])
                    exit()
                if prop_units != self.properties[prop_name]["units"]:
                    print("Unit mismatch!")
                    print(halo_type, prop_name, prop_units, self.properties[prop_name])
                    exit()
                if prop_description != self.properties[prop_name]["description"]:
                    print("Description mismatch!")
                    print(
                        halo_type,
                        prop_name,
                        prop_description,
                        self.properties[prop_name],
                    )
                    exit()
                if prop_cat != self.properties[prop_name]["category"]:
                    print("Category mismatch!")
                    print(halo_type, prop_name, prop_cat, self.properties[prop_name])
                    exit()
                assert prop_outputname == self.properties[prop_name]["name"]
                self.properties[prop_name]["types"].append(halo_type)
            else:
                self.properties[prop_name] = {
                    "name": prop_outputname,
                    "shape": prop_shape,
                    "dtype": prop_dtype,
                    "units": prop_units,
                    "description": prop_description,
                    "category": prop_cat,
                    "compression": prop_comp,
                    "dmo": prop_dmo,
                    "types": [halo_type],
                    "raw": props[i],
                }

    def print_dictionary(self):
        """
        Print the internal list of properties. Useful for regenerating the
        property dictionary with additional information for each property.

        Note that his will sort the dictionary alphabetically.
        """
        names = sorted(list(self.properties.keys()))
        print("full_property_list = {")
        for name in names:
            (
                raw_name,
                raw_outputname,
                raw_shape,
                raw_dtype,
                raw_units,
                raw_description,
                raw_cat,
                raw_comp,
                raw_dmo,
                raw_partprops,
            ) = self.properties[name]["raw"]
            raw_dtype = f"np.{raw_dtype.__name__}"
            print(
                f'  "{raw_name}": ("{raw_outputname}", {raw_shape}, {raw_dtype}, "{raw_units}", "{raw_description}", "{raw_cat}", "{raw_comp}", {raw_dmo}, {raw_partprops}),'
            )
        print("}")

    def print_table(self, tablefile: str, footnotefile: str, timestampfile: str):
        """
        Print the table in .tex format and generate the documentation.

        The documentation consists of
          - a hand-written SOAP.tex file.
          - a table .tex file, with the name given by 'tablefile'
          - a footnote .tex file, with the name given by 'footnotefile', which
            will contain the contents of the various hand-written footnote*.tex
            files
          - a version and time stamp .tex file, with the name given by
            'timestampfile'

        This function regenerates the last 3 files, based on the contents of
        the internal property dictionary.
        """

        # sort the properties by category and then alphabetically within each
        # category
        prop_names = sorted(
            self.properties.keys(),
            key=lambda key: (
                self.categories.index(self.properties[key]["category"]),
                self.properties[key]["name"].lower(),
            ),
        )

        # generate the LaTeX header for a standalone table file
        headstr = """\\documentclass{article}
\\usepackage{amsmath}
\\usepackage{amssymb}
\\usepackage{longtable}
\\usepackage{pifont}
\\usepackage{pdflscape}
\\usepackage{a4wide}
\\usepackage{multirow}
\\usepackage{xcolor}

\\begin{document}"""

        # property table string: table header
        tablestr = """\\begin{landscape}
\\begin{longtable}{p{15em}llllllllll}
Name & Shape & Type & Units & SH & ES & IS & EP & SO & Category & Compression\\\\
\\multicolumn{11}{l}{\\rule{30pt}{0pt}Description}\\\\
\\hline{}\\endhead{}"""
        # keep track of the previous category to draw a line when a category
        # is finished
        prev_cat = None
        for prop_name in prop_names:
            prop = self.properties[prop_name]
            footnotes = self.get_footnotes(prop_name)
            prop_outputname = f"{prop['name'].replace('_','')}{footnotes}"
            prop_outputname = word_wrap_name(prop_outputname)
            prop_shape = f'{prop["shape"]}'
            prop_dtype = prop["dtype"]
            prop_units = f'${prop["units"]}$' if prop["units"] != "" else "(no unit)"
            prop_cat = prop["category"]
            prop_comp = self.compression_description[prop["compression"]]
            prop_description = prop["description"].format(
                label="satisfying a spherical overdensity criterion.",
                core_excision="excised core",
            )
            checkmark = "\\ding{51}"
            xmark = "\\ding{53}"
            prop_subhalo = checkmark if "SubhaloProperties" in prop["types"] else xmark
            prop_exclusive = (
                checkmark if "ExclusiveSphereProperties" in prop["types"] else xmark
            )
            prop_inclusive = (
                checkmark if "InclusiveSphereProperties" in prop["types"] else xmark
            )
            prop_projected = (
                checkmark if "ProjectedApertureProperties" in prop["types"] else xmark
            )
            prop_SO = checkmark if "CoreExcisedSOProperties" in prop["types"] else xmark
            table_props = [
                prop_outputname,
                prop_shape,
                prop_dtype,
                prop_units,
                prop_subhalo,
                prop_exclusive,
                prop_inclusive,
                prop_projected,
                prop_SO,
                prop_cat,
                prop_comp,
            ]
            if prop["dmo"]:
                print_table_props = [f"{{\\color{{violet}}{v}}}" for v in table_props]
                prop_description = f"{{\\color{{violet}}{prop_description}}}"
            else:
                print_table_props = list(table_props)
            if prev_cat is None:
                prev_cat = prop_cat
            if prop_cat != prev_cat:
                prev_cat = prop_cat
                tablestr += "\\hline{}"
            tablestr += "\\rule{0pt}{4ex}"
            tablestr += " & ".join([v for v in print_table_props]) + "\\\\*\n"
            tablestr += f"\\multicolumn{{11}}{{p{{15cm}}}}{{\\rule{{30pt}}{{0pt}}{prop_description}}}\\\\\n"
        tablestr += """\\end{longtable}
\\end{landscape}"""
        # standalone table file footer
        tailstr = "\\end{document}"

        # generate the documentation files
        with open(timestampfile, "w") as ofile:
            ofile.write(get_version_string())
        with open(tablefile, "w") as ofile:
            ofile.write(tablestr)
        with open(footnotefile, "w") as ofile:
            for i, fnote in enumerate(self.footnotes):
                with open(f"documentation/{fnote}", "r") as ifile:
                    fnstr = ifile.read()
                fnstr = fnstr.replace("$FOOTNOTE_NUMBER$", f"{i+1}")
                ofile.write(f"{fnstr}\n\n")

        # print the standalone table to the stdout
        print(f"{headstr}\n{tablestr}\n{tailstr}")


class DummyProperties:
    """
    Dummy HaloProperty object used to include properties which are not computed 
    for any halo type (e.g. the 'VR' properties).
    """

    property_list = [
        (prop, *PropertyTable.full_property_list[prop])
        for prop in PropertyTable.full_property_list.keys()
        if prop.startswith(("SOAP", "VR"))
    ]


if __name__ == "__main__":
    """
    Standalone script execution:
    Create a PropertyTable object will all the properties from all the halo
    types and print the property table or the documentation. The latter is the
    default; the former can be achieved by changing the boolean in the condition
    below.
    """

    from parameter_file import ParameterFile
    import sys

    # get all the halo types
    # we only import them here to avoid circular imports when this script is
    # imported from another script
    from aperture_properties import ExclusiveSphereProperties, InclusiveSphereProperties
    from projected_aperture_properties import ProjectedApertureProperties
    from SO_properties import CoreExcisedSOProperties
    from subhalo_properties import SubhaloProperties

    try:
        parameters = ParameterFile(sys.argv[1]).parameters
    except IndexError:
        print("No parameter file passed. Outputting all properties")
        parameters = {}

    table = PropertyTable(parameters)
    table.add_properties(ExclusiveSphereProperties, "ApertureProperties")
    table.add_properties(InclusiveSphereProperties, "ApertureProperties")
    table.add_properties(ProjectedApertureProperties, "ProjectedApertureProperties")
    table.add_properties(CoreExcisedSOProperties, "SOProperties")
    table.add_properties(SubhaloProperties, "SubhaloProperties")
    table.add_properties(DummyProperties, "")

    # set to 'True' to print the internal property table
    # the resulting stdout output can be directly copy-pasted above to replace
    # the full_property_list (please run 'python3 -m black property_table.py'
    # after that to reformat the table).
    if False:
        table.print_dictionary()
    else:
        table.print_table(
            "documentation/table.tex",
            "documentation/footnotes.tex",
            "documentation/timestamp.tex",
        )<|MERGE_RESOLUTION|>--- conflicted
+++ resolved
@@ -199,7 +199,6 @@
             "SpectroscopicLikeTemperature_no_agn",
             "SpectroscopicLikeTemperature_no_agn_core_excision",
         ],
-<<<<<<< HEAD
         "footnote_dust.tex": [
             "DustGraphiteMass",
             "DustGraphiteMassInMolecularGas",
@@ -218,13 +217,12 @@
             "DiffuseMagnesiumMass",
             "DiffuseSiliconMass",
             "DiffuseIronMass",
-=======
+        ],
         "footnote_concentration.tex": [
             "concentration",
             "concentration_soft",
             "concentration_dmo",
             "concentration_dmo_soft",
->>>>>>> 5afd6bca
         ],
     }
 
@@ -1756,7 +1754,6 @@
             "basic",
             "FMantissa9",
             True,
-<<<<<<< HEAD
             [
                 "PartType0/Coordinates",
                 "PartType0/Masses",
@@ -1767,7 +1764,6 @@
                 "PartType5/Coordinates",
                 "PartType5/DynamicalMasses",
             ],
-=======
         ),
         "Vmax_soft": (
             "MaximumCircularVelocitySoft",
@@ -1778,6 +1774,16 @@
             "basic",
             "FMantissa9",
             True,
+            [
+                "PartType0/Coordinates",
+                "PartType0/Masses",
+                "PartType1/Coordinates",
+                "PartType1/Masses",
+                "PartType4/Coordinates",
+                "PartType4/Masses",
+                "PartType5/Coordinates",
+                "PartType5/DynamicalMasses",
+            ],
         ),
         "DM_Vmax": (
             "MaximumDarkMatterCircularVelocity",
@@ -1788,7 +1794,10 @@
             "basic",
             "FMantissa9",
             False,
->>>>>>> 5afd6bca
+            [
+                "PartType1/Coordinates",
+                "PartType1/Masses",
+            ],
         ),
         "Xraylum": (
             "XRayLuminosity",
@@ -2109,6 +2118,16 @@
             "basic",
             "FMantissa9",
             True,
+            [
+                "PartType0/Coordinates",
+                "PartType0/Masses",
+                "PartType1/Coordinates",
+                "PartType1/Masses",
+                "PartType4/Coordinates",
+                "PartType4/Masses",
+                "PartType5/Coordinates",
+                "PartType5/DynamicalMasses",
+            ],
         ),
         "concentration_soft": (
             "ConcentrationSoft",
@@ -2119,6 +2138,16 @@
             "basic",
             "FMantissa9",
             True,
+            [
+                "PartType0/Coordinates",
+                "PartType0/Masses",
+                "PartType1/Coordinates",
+                "PartType1/Masses",
+                "PartType4/Coordinates",
+                "PartType4/Masses",
+                "PartType5/Coordinates",
+                "PartType5/DynamicalMasses",
+            ],
         ),
         "concentration_dmo": (
             "DarkMatterConcentration",
@@ -2129,6 +2158,10 @@
             "basic",
             "FMantissa9",
             False,
+            [
+                "PartType1/Coordinates",
+                "PartType1/Masses",
+            ],
         ),
         "concentration_dmo_soft": (
             "DarkMatterConcentrationSoft",
@@ -2139,6 +2172,10 @@
             "basic",
             "FMantissa9",
             False,
+            [
+                "PartType1/Coordinates",
+                "PartType1/Masses",
+            ],
         ),
         "com": (
             "CentreOfMass",
