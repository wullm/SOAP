#!/bin/env python

import numpy as np
import unyt

<<<<<<< HEAD
class SearchRadiusTooSmallError(Exception):
=======
class ReadRadiusTooSmallError(Exception):
>>>>>>> 70667549
    pass

class HaloProperty:

    def __init__(self, cellgrid):

        # Store parameters needed for halo property calculations
        self.unit_registry    = cellgrid.snap_unit_registry # unyt registry with snapshot units
        self.critical_density = cellgrid.critical_density   # critical density as unyt_quantity
        self.mean_density     = cellgrid.mean_density       # mean density as unyt_quantity
        self.a                = cellgrid.a                  # expansion factor of this snapshot
        self.a_unit           = cellgrid.a_unit             # Dimensionless unit used to define comoving quantities
        self.z                = cellgrid.z                  # redshift of this snapshot
        self.boxsize          = cellgrid.boxsize            # boxsize as unyt_quantity<|MERGE_RESOLUTION|>--- conflicted
+++ resolved
@@ -3,11 +3,7 @@
 import numpy as np
 import unyt
 
-<<<<<<< HEAD
-class SearchRadiusTooSmallError(Exception):
-=======
 class ReadRadiusTooSmallError(Exception):
->>>>>>> 70667549
     pass
 
 class HaloProperty:
