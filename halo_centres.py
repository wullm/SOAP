#!/bin/env python

import os.path
import h5py
import numpy as np
import unyt
import virgo.util.match
import virgo.mpi.parallel_hdf5 as phdf5
import virgo.mpi.gather_array as g

import domain_decomposition
import read_vr
import read_hbtplus
import read_gadget4


def gather_to_rank_zero(arr):
    """Gather the specified array on rank 0, preserving units"""
    units = arr.units
    arr = g.gather_array(arr.value)
    return unyt.unyt_array(arr, units=units)


class SOCatalogue:

    def __init__(self, comm, halo_basename, halo_format, a_unit, registry, boxsize, max_halos,
                 centrals_only, halo_ids, halo_prop_list, nr_chunks):
        """
        This reads in the halo catalogue and stores the halo properties in a
        dict of unyt_arrays, self.halo_arrays, on rank 0 of communicator comm.
        It also calculates the radii to read in around each halo.

        self.halo_arrays["read_radius"] contains the radius to read in about
        the potential minimum of each halo.

        self.halo_arrays["search_radius"] contains an initial guess for the
        radius we need to search to reach the required overdensity. This will
        be increased up to read_radius if necessary.

        Both read_radius and search_radius will be set to be at least as large
        as the largest physical_radius_mpc specified by the halo property
        calculations.
        """

        comm_rank = comm.Get_rank()

        # Get SWIFT's definition of physical and comoving Mpc units
        swift_pmpc = unyt.Unit("swift_mpc",       registry=registry)
        swift_cmpc = unyt.Unit(a_unit*swift_pmpc, registry=registry)
        swift_msun = unyt.Unit("swift_msun",      registry=registry)
    
        # Get expansion factor as a float
        a = a_unit.base_value

        # Find minimum physical radius to read in
        physical_radius_mpc = 0.0
        for halo_prop in halo_prop_list:
            physical_radius_mpc = max(physical_radius_mpc, halo_prop.physical_radius_mpc)
        physical_radius_mpc = unyt.unyt_quantity(physical_radius_mpc, units=swift_pmpc)

        # Read the input halo catalogue
        common_props = ("index", "cofp", "search_radius", "is_central", "nr_bound_part", "nr_unbound_part")
        if halo_format == "VR":
            halo_data = read_vr.read_vr_catalogue(comm, halo_basename, a_unit, registry, boxsize)
        elif halo_format == "HBTplus":
            halo_data = read_hbtplus.read_hbtplus_catalogue(comm, halo_basename, a_unit, registry, boxsize)
        elif halo_format == "Gadget4":
            halo_data = read_gadget4.read_hbtplus_catalogue(comm, halo_basename, a_unit, registry, boxsize)
        else:
            raise RuntimeError(f"Halo format {format} not recognised!")

        # Add halo finder prefix to halo finder specific quantities:
        # This in case different finders use the same property names.
        local_halo = {}
        for name in halo_data:
            if name in common_props:
                local_halo[name] = halo_data[name]
            else:
<<<<<<< HEAD
                local_halo[f"{halo_format}/{name}"] = halo_data[name]
        del halo_data
=======
                local_halo[name] = unyt.unyt_array(local_halo[name], units=units, dtype=dtype, registry=registry)
        
        # Only keep halos in the supplied list of halo IDs.
        if halo_ids is not None:
            halo_ids = np.asarray(halo_ids, dtype=np.int64)
            keep = np.zeros_like(local_halo["ID"], dtype=bool)
            matching_index = virgo.util.match.match(halo_ids, local_halo["ID"])
            have_match = matching_index >= 0
            keep[matching_index[have_match]] = True
            for name in local_halo:
                local_halo[name] = local_halo[name][keep,...]

        # Discard satellites, if necessary
        if centrals_only:
            keep = local_halo["Structuretype"] == 10
            for name in local_halo:
                local_halo[name] = local_halo[name][keep,...]

        # For testing: limit number of halos processed
        if max_halos > 0:
            nr_halos_local = len(local_halo["ID"])
            nr_halos_prev = comm.scan(nr_halos_local) - nr_halos_local
            nr_keep_local = max_halos - nr_halos_prev
            if nr_keep_local < 0:
                nr_keep_local = 0
            if nr_keep_local > nr_halos_local:
                nr_keep_local = nr_halos_local
            for name in local_halo:
                local_halo[name] = local_halo[name][:nr_keep_local,...]
>>>>>>> 12be2f7b

        # Assign halos to chunk tasks
        task_id = domain_decomposition.peano_decomposition(boxsize, local_halo["cofp"], nr_chunks, comm)
        local_halo["task_id"] = unyt.unyt_array(task_id, units=unyt.dimensionless, registry=registry, dtype=task_id.dtype)

        # Compute initial radius to read in about each halo
        local_halo["read_radius"] = local_halo["search_radius"].copy()
        min_radius = 5.0*swift_cmpc
        local_halo["read_radius"] = local_halo["read_radius"].clip(min=min_radius)

        # Ensure that both the initial search radius and the radius to read in
        # are >= the minimum physical radius required by property calculations
        local_halo["read_radius"] = local_halo["read_radius"].clip(min=physical_radius_mpc)
        local_halo["search_radius"] = local_halo["search_radius"].clip(min=physical_radius_mpc)

<<<<<<< HEAD
        # Discard satellites, if necessary
        if centrals_only:
            keep = local_halo["is_central"] != 0
            for name in local_halo:
                local_halo[name] = local_halo[name][keep,...]
        
        # Only keep halos in the supplied list of halo IDs.
        if halo_ids is not None:
            halo_ids = np.asarray(halo_ids, dtype=np.int64)
            keep = np.zeros_like(local_halo["ID"], dtype=bool)
            matching_index = virgo.util.match.match(halo_ids, local_halo["ID"])
            have_match = matching_index >= 0
            keep[matching_index[have_match]] = True
            for name in local_halo:
                local_halo[name] = local_halo[name][keep,...]

=======
>>>>>>> 12be2f7b
        # Gather subhalo arrays on rank zero.
        halo = {}
        for name in local_halo:
            halo[name] = gather_to_rank_zero(local_halo[name])
        del local_halo

        # Rank 0 stores the subhalo catalogue
        if comm_rank == 0:
            self.nr_halos = len(halo["search_radius"])
            self.halo_arrays = halo<|MERGE_RESOLUTION|>--- conflicted
+++ resolved
@@ -76,11 +76,8 @@
             if name in common_props:
                 local_halo[name] = halo_data[name]
             else:
-<<<<<<< HEAD
                 local_halo[f"{halo_format}/{name}"] = halo_data[name]
         del halo_data
-=======
-                local_halo[name] = unyt.unyt_array(local_halo[name], units=units, dtype=dtype, registry=registry)
         
         # Only keep halos in the supplied list of halo IDs.
         if halo_ids is not None:
@@ -109,7 +106,6 @@
                 nr_keep_local = nr_halos_local
             for name in local_halo:
                 local_halo[name] = local_halo[name][:nr_keep_local,...]
->>>>>>> 12be2f7b
 
         # Assign halos to chunk tasks
         task_id = domain_decomposition.peano_decomposition(boxsize, local_halo["cofp"], nr_chunks, comm)
@@ -125,25 +121,6 @@
         local_halo["read_radius"] = local_halo["read_radius"].clip(min=physical_radius_mpc)
         local_halo["search_radius"] = local_halo["search_radius"].clip(min=physical_radius_mpc)
 
-<<<<<<< HEAD
-        # Discard satellites, if necessary
-        if centrals_only:
-            keep = local_halo["is_central"] != 0
-            for name in local_halo:
-                local_halo[name] = local_halo[name][keep,...]
-        
-        # Only keep halos in the supplied list of halo IDs.
-        if halo_ids is not None:
-            halo_ids = np.asarray(halo_ids, dtype=np.int64)
-            keep = np.zeros_like(local_halo["ID"], dtype=bool)
-            matching_index = virgo.util.match.match(halo_ids, local_halo["ID"])
-            have_match = matching_index >= 0
-            keep[matching_index[have_match]] = True
-            for name in local_halo:
-                local_halo[name] = local_halo[name][keep,...]
-
-=======
->>>>>>> 12be2f7b
         # Gather subhalo arrays on rank zero.
         halo = {}
         for name in local_halo:
