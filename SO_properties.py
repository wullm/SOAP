--- conflicted
+++ resolved
@@ -206,24 +206,15 @@
             typearr[:] = ptype
             types.append(typearr)
             groupnr.append(self.data[ptype]["GroupNr_bound"])
-<<<<<<< HEAD
             s = np.ones(r.shape, dtype="float64") * self.softening_of_parttype[ptype]
             softening.append(s)
-        self.mass = unyt.array.uconcatenate(mass)
-        self.radius = unyt.array.uconcatenate(radius)
-        self.position = unyt.array.uconcatenate(position)
-        self.velocity = unyt.array.uconcatenate(velocity)
-        self.types = np.concatenate(types)
-        self.groupnr = unyt.array.uconcatenate(groupnr)
-        self.softening = unyt.array.uconcatenate(softening)
-=======
         self.mass = np.concatenate(mass)
         self.radius = np.concatenate(radius)
         self.position = np.concatenate(position)
         self.velocity = np.concatenate(velocity)
         self.types = np.concatenate(types)
         self.groupnr = np.concatenate(groupnr)
->>>>>>> 8256fa8f
+        self.softening = np.concatenate(softening)
 
         # figure out which particles in the list are bound to a halo that is not the
         # central halo
@@ -237,18 +228,13 @@
             )
             pos = self.data["PartType6"]["Coordinates"] - self.centre[None, :]
             nur = np.sqrt(np.sum(pos ** 2, axis=1))
-<<<<<<< HEAD
             self.nu_mass = numass
             self.nu_radius = nur
             self.nu_softening = (
                 np.ones_like(nur) * self.softening_of_parttype["PartType6"]
             )
-            all_mass = unyt.array.uconcatenate([self.mass, numass])
-            all_r = unyt.array.uconcatenate([self.radius, nur])
-=======
             all_mass = np.concatenate([self.mass, numass / unyt.dimensionless])
             all_r = np.concatenate([self.radius, nur])
->>>>>>> 8256fa8f
         else:
             all_mass = self.mass
             all_r = self.radius
