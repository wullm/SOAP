\documentclass{article}
\usepackage[utf8]{inputenc}
\usepackage{longtable}
\usepackage{a4wide}
\usepackage{amsmath}
\usepackage{amssymb}
\usepackage{pifont}
\usepackage{pdflscape}
\usepackage{graphicx}
\usepackage{xcolor}

\input{filters}
\input{units}

\title{SOAP -- Spherical Overdensity and Aperture Processor}
\author{Bert Vandenbroucke, Joop Schaye, John Helly, Matthieu Schaller, Rob McGibbon}
\date{}

\begin{document}

\maketitle

\input{timestamp}

\section{Introduction}

SOAP computes different types of properties, depending on  how particles are included (by radius, in projection...). 
For all types, we use the halo membership and centre of potential as determined by the input halo catalogue. 

\section{Property types}

\paragraph{Subhalo quantities (SH)} are computed for each subhalo identified by the halo finder, irrespective of whether 
it is a field halo or a satellite (or even satellite of satellite and so on). They include all particles 
that they halo finder has determined are bound to the subhalo. Subhalo properties are contained within the group 
\verb+BoundSubhalo+ in the output file.

\paragraph{Exclusive sphere quantities (ES)} are similar to subhalo quantities, but they include only the 
particles that are bound to the subhalo, and apply an additional radial cut (aperture). We use eight 
different aperture radii (10, 30, 50, 100, 300, 500, 1000, 3000 kpc), so that every (sub-)halo has eight of 
these. Exclusive sphere properties are contained within a group \verb+ExclusiveSphere/XXXkpc+, where 
\verb+XXX+ is the corresponding aperture radius.

\paragraph{Inclusive sphere quantities (IS)} use the same physical aperture radii as the exclusive sphere 
quantities, but include all particles within the radius, regardless of their membership status. They are
stored within a group \verb+InclusiveSphere/XXXkpc+.

\paragraph{Exclusive projected quantities (EP)} are similar to exclusive sphere quantities, except that their 
aperture filter is applied in projection, and this for independent projections along the x-, y- and z-axis. 
Along the projection axis, we do not apply any radial cut, so that the depth corresponds to all particles 
bound to the (sub-)halo. With four projected aperture radii (10, 30, 50, 100 kpc), we then have twelve sets of 
projected aperture quantities for each (sub-)halo. Projected aperture quantities are stored in a group named 
\verb+ProjectedAperture/XXXkpc/projP+, where \verb+XXX+ is the corresponding aperture radius, and \verb+P+ 
corresponds to a particular projection direction (\verb+x+, \verb+y+ or \verb+z+).

\paragraph{Spherical overdensity properties (SO)} are fundamentally different from the three other types in 
that their aperture radius is determined from the density profile and is different for different halos. They 
always include all particles within a sphere around the centre of potential, regardless of halo membership. 
The radius is either the radius at which the density reaches a certain target value (50 crit, 100 crit, 200 
crit, 500 crit, 1000 crit, 2500 crit, 200 mean, BN98) or a multiple of such a radius (5xR 500 crit). Details 
of the spherical overdensity calculation are given at the end of this document. Spherical overdensities are 
only computed for centrals, i.e. field halos. The inclusive sphere quantities are stored in a group 
\verb+SO/XXX+, where \verb+XXX+ can be either \verb+XXX_mean+ for density multiples of the mean density, 
\verb+XXX_crit+ for density multiples of the critical density, \verb+BN98+ for the overdensity definition of 
Bryan \& Norman (1998), and \verb+YxR_XXX_ZZZ+ for multiples of some other radius (e.g. \verb+5xR_2500_mean+). 
The latter can only be computed after the corresponding density multiple SO radius has been computed. This is 
achieved by ordering the calculations.

\paragraph{InputHalos} Some properties are directly copied from the original halo catalogue that was passed
to SOAP. These are stored in a separate group, \verb+InputHalos+.

\paragraph{Some properties (currently just the subhalo ranking by mass) are computed by SOAP from other halo properties.} 
These are stored in a separate group, \verb+SOAP+. This is just done for convenience; these quantities can be computed from the SOAP output alone.

\paragraph{The table below summarises} the different halo types.

\begin{longtable}{llcp{6cm}}
 & Name & Inclusive? & Variations \\
\hline{}SH & \verb+BoundSubhalo+ & \ding{53} & - \\
ES & \verb+ExclusiveSphere/XXXkpc+ & \ding{53} & 30, 50, 100, 300, 500, 1000, 3000 kpc \\
IS & \verb+InclusiveSphere/XXXkpc+ & \ding{51} & 30, 50, 100, 300, 500, 1000, 3000 kpc \\
EP & \verb+ProjectedAperture/XXXkpc/projP+ & \ding{53} & 10, 30, 50, 100 kpc \\
SO & \verb+SO/XXX+ & \ding{51} & 200 mean, (50, 100, 200, 500, 1000, 2500) crit, 5$\times{}$500 crit \\
- & \verb+InputHalos/+ & - & Directly copied from halo catalogue \\
- & \verb+SOAP/+ & - & Computed from other halo properties \\
\end{longtable}

\section{Property categories}

Halo properties only make sense if the subhalo contains sufficient particles. Halo finders are often run with a 
configuration that requires at least 20 particles for a satellite subhalo.  
However, even for those particle numbers, a lot of the properties computed by SOAP will be zero (e.g. 
the gas mass within a 10 kpc aperture), or have values that are outliers compared to the full halo population 
because of undersampling. We can save a lot of disk space by filtering these out by applying appropriate cuts. 
Filtering means setting the value of the property to \verb+NaN+; HDF5 file compression then very effectively 
reduces the data storage required to store these properties, while the size of the arrays that the end user 
sees remains unchanged. Evidently, we can also save on computing time by not computing properties that are 
filtered out.

Since different properties can have very different requirements, filtering is done in categories, where each 
category corresponds to a set of quantities that are filtered using the same criterion. Inclusive, exclusive 
or projected quantities with different aperture radii (or overdensity criteria) can be used to create 
profiles. In order for these profiles to make sense, we have to apply a consistent cut across all the 
different aperture radii (or overdensity criteria) for the same subhalo property type. Or in other words: the 
quantities for an inclusive sphere with a 10 kpc aperture radius will use the same filter mask as the 
quantities of the inclusive sphere with a 3000 kpc aperture radius, even though the latter by construction has 
many more particles.

\paragraph{Basic quantities (basic)} are never filtered out, and hence are calculated for all objects in the
input halo catalogue.

\paragraph{General derived quanties (general)} use a filter based on the total number of particles bound to the 
subhalo.

\paragraph{Derived gas quantities (gas)} use a filter based on the number of gas particles bound to the subhalo. 

\paragraph{Derived DM quantities (dm)} use a filter based on the number of DM particles bound to the subhalo.

\paragraph{Derived stellar quantities (star)} use a filter based on the number of star particles bound to the 
subhalo.

\paragraph{Derived baryon quantities (baryon)} use a filter based on the number of gas and star particles 
bound to the subhalo.

\paragraph{}Note that there are no quantities that use a BH or neutrino particle number filter.

The particle number thresholds are set in the parameter file. The different categories are summarised in the table below.

\begin{longtable}{ll}
Name & criterion \\
\hline{}basic & (all halos) \\
general & $N_{\rm{}gas}+N_{\rm{}dm}+N_{\rm{}star}+N_{\rm{}BH} \geq{} \generalfilter$ \\
gas & $N_{\rm{}gas} \geq{} \gasfilter$ \\
dm & $N_{\rm{}dm} \geq{} \dmfilter$ \\
star & $N_{\rm{}star} \geq{} \starfilter$ \\
baryon & $N_{\rm{}gas}+N_{\rm{}star} \geq{} \baryonfilter$ \\
\end{longtable}

\section{Overview table}

The table below lists all the properties that are computed by SOAP when run in HYDRO mode. 
For dark matter only (DMO) mode only the properties colored violet/purple are computed.
This table is automatically generated by 
SOAP from the source code, so that all names, types, units, categories and descriptions match what is actually 
used and output by SOAP. For each quantity, the table indicates for which halo types the property is computed. 
Superscript numbers refer to more detailed explanations for some of the properties and match the numbers in 
the next section. These do not belong to 
any type. 

<<<<<<< HEAD
Note that quantities are given in the base units of the simulation snapshot. The attributes of each SOAP dataset contains 
all the relevant meta-data to convert between physical and co-moving units, i.e. information about how the 
quantity depends on the scale-factor, and what the conversion factor to and from CGS units is. All quantities 
are $h$-free. The conversion of the base units to CGS is given by:

\begin{longtable}{cl}
Unit & CGS conversion \\
\hline{}
L & \lengthbaseunit      \hspace{1mm} cm \\
M & \massbaseunit        \hspace{1mm} g \\
t & \timebaseunit        \hspace{1mm} s \\
T & \temperaturebaseunit \hspace{1mm} K \\
\end{longtable}

For example, a property whose units are listed as M/t will have units of velocity,
where $1 \, \rm{M/t} = \velbaseunit \, \rm{km/s}$.
=======
Almost all units are physical, with the exception being the properties used for loading halos (their position
in the box, and the radius of the halos). In all cases the SOAP output contains the relevant meta-data to 
convert between physical and co-moving units, i.e. information about how the quantity depends on the 
scale-factor and what the conversion factor to and from CGS units is. All quantities are $h$-free.
>>>>>>> 4875be5c

\input{table}

\section{Non-trivial properties}

\input{footnotes}

\section{Spherical overdensity calculations}

The radius at which the density reaches a certain threshold value is found by linear interpolation of the 
cumulative mass profile obtained after sorting the particles by radius. The approach we use is different from 
that taken by VR, where both the mass and the radius are obtained from independent interpolations on the mass 
and density profiles (the latter uses the logarithm of the density in the interpolation). The VR approach is 
inconsistent, in the sense that the condition

\begin{equation}
    \frac{4\pi{}}{3} R_{\rm{}SO}^3 \rho{}_{\rm{}target} = M_{\rm{}SO},\label{eq:MSO_condition}
\end{equation}

is not guaranteed to be true, and will be especially violated for large radial bins (the bins are generated 
from the particle radii by sorting the particles, so we have no control over their width). We instead opt to 
guarantee this condition by only finding $R_{\rm{}SO}$ or $M_{\rm{}SO}$ by interpolation and using eq. 
(\ref{eq:MSO_condition}) to derive the other quantity.

\begin{figure}
    \centering
    \includegraphics[width=0.48\textwidth{}]{image7.png}
    \includegraphics[width=0.48\textwidth{}]{image4.png}
    \caption{Density profile (\emph{top row}) and cumulative mass profile (\emph{bottom row}) for an example 
    halo in a 400 Mpc FLAMINGO box. The orange lines show $\rho{}_{\rm{}target}$ and $R_{\rm{}SO}$ and 
    $M_{\rm{}SO}$ as determined by SOAP, while the green line is the cumulative mass profile at fixed 
    $\rho{}_{\rm{}target}$. The two left columns correspond to a run where $R_{\rm{}SO}$ is fixed by 
    interpolating on the density profile (so in the top row plot), while the second two columns determine 
    $R_{\rm{}SO}$ by interpolating on the cumulative mass in the bottom row plots. The right column for each 
    pair of columns shows a zoom of the left column.}
    \label{fig:MSO_vs_RSO}
\end{figure}

While the interpolation of the logarithmic density profile to find $R_{\rm{}SO}$ is more straightforward, we 
found that it can lead to significant deviations between the value of $M_{\rm{}SO}$ and the cumulative mass in 
neighbouring bins that can be more than one particle mass, as illustrated in Fig. \ref{fig:MSO_vs_RSO}. The 
reason for this is that the cumulative mass profile at fixed density increases very steeply with radius, so 
that a small difference in $R_{\rm{}SO}$ leads to a relatively large difference in $M_{\rm{}SO}$. Conversely, 
fixing $M_{\rm{}SO}$ will lead to an $R_{\rm{}SO}$ that only deviates a little bit from the $R_{\rm{}SO}$ 
found by interpolating the density profile. However, doing so requires us to find the intersection of the 
cumulative mass profile at fixed density (green line in Fig. \ref{fig:MSO_vs_RSO}) with the actual cumulative 
mass profile, which means solving the following equation:

\begin{equation}
    \frac{4\pi{}}{3} \rho{}_{\rm{}target} R_{\rm{}SO}^3 = M_{\rm{}low} + \left( \frac{M_{\rm{}high}-M_{\rm{}low}}{R_{\rm{}high} - R_{\rm{}low}} \right) \left(R_{\rm{}SO} - R_{\rm{}low}\right),
    \label{eq:RSO}
\end{equation}

where $R/M_{\rm{}low/high}$ are the bounds of the intersecting bin (which we find in the density profile). 
This third degree polynomial equation has no unique solution, although in practice only one of the three 
possible complex solutions is real. We find this solution by using a root finding algorithm within the 
intersecting bin (we use Brent's method for this).

For clarity, this is the full set of rules for determining the SO radius in SOAP:
\begin{enumerate}
    \item Sort particles according to radius and construct the cumulative mass profile.
    \item Discard any particles at zero radius, since we cannot compute a density for those. The mass of these 
    particles is used as an $r=0$ offset for the cumulative mass profile. Since the centre of potential is the 
    position of the most bound particle, there should always be at least one such particle.
    \item Construct the density profile by dividing the cumulative mass at every radius by the volume of the 
    sphere with that radius.
    \item Find intersection points between the density profile and the target density, i.e. the radii 
    $R_{1,2}$ and masses $M_{1,2}$ where the density profile goes from above to below the threshold:
    \begin{enumerate}
        \item If there are none, analytically compute $R_{\rm{}SO}=\sqrt{3M_1/(4\pi{}R_1\rho_{\rm{}target})}$, 
        where $R_1$ and $M_1$ are the first non zero radius and the corresponding cumulative mass. This is a 
        special case of Eq. (\ref{eq:RSO}). Unless there are multiple particles at the exact centre of potential 
        position, this radius estimate will then be based on just two particles.
        \item In all other cases, we use $R_{1,2}$ and $M_{1,2}$ as input for Eq. (\ref{eq:RSO}) and solve for 
        $R_{\rm{}SO}$. The only exception is the special case where $R_1 = R_2$. If that happens, we simply 
        move further down the line until we find a suitable interval.

    \end{enumerate}
    \item From $R_{\rm{}SO}$, we determine $M_{\rm{}SO}$ using Eq. (\ref{eq:MSO_condition}).
\end{enumerate}

\paragraph{Neutrinos -- if present in the model -- are included} in the inclusive sphere calculation (and only 
here, since neutrino particles cannot be bound to a halo) by adding both their weighted masses (which can be 
negative), as well as the contribution from the background neutrino density. The latter is achieved by 
explicitly adding the cumulative mass profile at constant neutrino density to the total cumulative mass 
profile before computing the density profile. This is the only place where neutrinos explicitly enter the 
algorithm, except for the neutrino masses computed for the SOs. Neutrinos are not included in the calculation 
of the centre of mass and centre of mass velocity.

\section{Group membership files}

Before SOAP can be run we generate a set of files which contain halo
membership information for each particle in the SWIFT snapshot. The
datasets in these files are stored in the same order and with the same
partitioning between files as the datasets in the snapshots. This
allows SOAP to read halo membership information for sub-regions of the
simulation volume without reading the full halo-finder output. These files may
also be useful for visualising the input halo catalogue.

The group membership files are HDF5 files with one group for each
particle type, named PartType0, PartType1, ... as in the
snapshots. Each group contains the following datasets:

\begin{enumerate}
\item \verb|GroupNr_bound|: for each particle in the corresponding snapshot
  file this contains the array index of the subhalo which the
  particle is bound to. If a particle is not bound to any subhalo it
  will have \verb|GroupNr_bound|=-1.
\item \verb|Rank_bound|: the ranking by total energy of this particle within
  the subhalo it belongs to, or -1 if the particle is not bound to
  any subhalo. The particle with the most negative total energy has
  \verb|Rank_bound|=0.
\item \verb|GroupNr_all|: (VELOCIraptor only) for each particle in the
  corresponding snapshot
  file this contains the array index of the VR group which the
  particle belongs to, regardless of whether it is bound or
  unbound. Particles in no group have \verb|GroupNr_all|=-1.
\item \verb|FOFGroupIDs|: the 3D FOF group the particle is part of.
  This field is only present if a FOF snapshot is listed in the
  parameter file. This field is present in the snapshots themselves,
  but for FLAMINGO hydro simulations the FOF was regenerated. If this
  field is present it will overwrite the value from the snapshots when
  SOAP is run.
\end{enumerate}

The GroupNr values stored here are zero based array indexes into the
full subhalo catalogue, and not the subhalos IDs. For example the first group
in the VELOCIraptor catalogue has GroupNr=0 and ID=1.

The script `make_virtual_snapshot.py` will combine snapshot and group membership files 
into a single virtual snapshot file. This virtual file can be read by swiftsimio and 
gadgetviewer to provide halo membership information alongside other particle properties.
Using the virtual file along with the spatial masking functionality within swiftsimio
means it is possible to quickly load all the particles bound to a given subhalo.

\end{document}<|MERGE_RESOLUTION|>--- conflicted
+++ resolved
@@ -143,10 +143,8 @@
 SOAP from the source code, so that all names, types, units, categories and descriptions match what is actually 
 used and output by SOAP. For each quantity, the table indicates for which halo types the property is computed. 
 Superscript numbers refer to more detailed explanations for some of the properties and match the numbers in 
-the next section. These do not belong to 
-any type. 
-
-<<<<<<< HEAD
+the next section.
+
 Note that quantities are given in the base units of the simulation snapshot. The attributes of each SOAP dataset contains 
 all the relevant meta-data to convert between physical and co-moving units, i.e. information about how the 
 quantity depends on the scale-factor, and what the conversion factor to and from CGS units is. All quantities 
@@ -163,12 +161,6 @@
 
 For example, a property whose units are listed as M/t will have units of velocity,
 where $1 \, \rm{M/t} = \velbaseunit \, \rm{km/s}$.
-=======
-Almost all units are physical, with the exception being the properties used for loading halos (their position
-in the box, and the radius of the halos). In all cases the SOAP output contains the relevant meta-data to 
-convert between physical and co-moving units, i.e. information about how the quantity depends on the 
-scale-factor and what the conversion factor to and from CGS units is. All quantities are $h$-free.
->>>>>>> 4875be5c
 
 \input{table}
 
