--- conflicted
+++ resolved
@@ -44,24 +44,18 @@
 
         # Then we can evaluate the minimum and maximum coordinates across
         # ranks which have particles with an allreduce.
-<<<<<<< HEAD
-        self.pos_min = np.empty_like(pos_min_local)
-        comm.Allreduce(pos_min_local, self.pos_min, op=MPI.MIN)
-        self.pos_max = np.empty_like(pos_max_local)
-        comm.Allreduce(pos_max_local, self.pos_max, op=MPI.MAX)
+        # Multiplication by 1 is needed because of https://github.com/SWIFTSIM/SOAP/pull/58
+        self.pos_min = np.empty_like(pos_min_local * 1)
+        comm.Allreduce(pos_min_local * 1, self.pos_min, op=MPI.MIN)
+        self.pos_max = np.empty_like(pos_max_local * 1)
+        comm.Allreduce(pos_max_local * 1, self.pos_max, op=MPI.MAX)
 
         # If all particles are at the same coordinates (e.g. if only one
         # particle exists), impose an arbitrary non-zero cell size.
         for i in range(3):
             if self.pos_min[i] == self.pos_max[i]:
                 self.pos_max[i] = self.pos_min[i] + 1.0 * self.pos_min[i].units
-=======
-        # Multiplication by 1 is needed because of https://github.com/SWIFTSIM/SOAP/pull/58
-        self.pos_min = np.empty_like(pos_min_local * 1)
-        comm.Allreduce(pos_min_local * 1, self.pos_min, op=MPI.MIN)
-        self.pos_max = np.empty_like(pos_max_local * 1)
-        comm.Allreduce(pos_max_local * 1, self.pos_max, op=MPI.MAX)
->>>>>>> 8256fa8f
+
         assert np.all(pos.local >= self.pos_min)
         assert np.all(pos.local <= self.pos_max)
         assert np.all(self.pos_max > self.pos_min)
