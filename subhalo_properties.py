#!/bin/env python

"""
subhalo_properties.py

Halo properties for VR subhalo groups.

Subhalos are identified by VR as substructures of 3D FOF groups. They are found
by first running a 3D FOF algorithm and then subdividing the resulting 3D FOF
groups using a 6D phase space FOF algorithm. The 6D FOF subhalo groups come in
two flavours: a version that includes all the particles within the 6D FOF group
(simply called the FOFSubhalo), and a version that only includes the particles
that are also gravitationally bound to the subhalo (the BoundSubhalo). The union
of all the FOFSubhalo groups is the original 3D FOF group (which can be useful
to recover e.g. the FOF mass or CoM of the 3D FOF group).

Note that all the membership information used to determine which particles are
a member of the FOFSubhalo and the BoundSubhalo comes directly from VR, i.e. we
do not perform any FOF algorithm or boundedness calculation in SOAP.

Just like the other HaloProperty implementations, the calculation of the
properties is done lazily: only calculations that are actually needed are
performed. See aperture_properties.py for a fully documented example.
"""

import numpy as np
import unyt

from halo_properties import HaloProperty, ReadRadiusTooSmallError
from dataset_names import mass_dataset
from half_mass_radius import get_half_mass_radius
from kinematic_properties import (
    get_angular_momentum,
    get_angular_momentum_and_kappa_corot,
    get_vmax,
    get_inertia_tensor,
    get_reduced_inertia_tensor,
    get_velocity_dispersion_matrix,
)
from recently_heated_gas_filter import RecentlyHeatedGasFilter
from stellar_age_calculator import StellarAgeCalculator
from property_table import PropertyTable
from lazy_properties import lazy_property
from category_filter import CategoryFilter
from parameter_file import ParameterFile
from snapshot_datasets import SnapshotDatasets
from swift_cells import SWIFTCellGrid

from typing import Dict, List
from numpy.typing import NDArray


class SubhaloParticleData:
    """
    Halo calculation class.

    All properties we want to compute in apertures are implemented as lazy
    methods of this class.

    Note that unlike aperture-based halo property calculations, subhalo calculations
    only require a single mask, since their membership is purely based on VR
    membership information and is irrespective of the particle position.
    That said, we still require a types==PartTypeX mask
    (see aperture_properties.py) to access some arrays that have been
    precomputed for all particles.
    """

    def __init__(
        self,
        input_halo: Dict,
        data: Dict,
        types_present: List[str],
        grnr: int,
        stellar_age_calculator: StellarAgeCalculator,
        recently_heated_gas_filter: RecentlyHeatedGasFilter,
        snapshot_datasets: SnapshotDatasets,
        softening_of_parttype: unyt.unyt_array,
    ):
        """
        Constructor.

        Parameters:
         - input_halo: Dict
           Dictionary containing properties of the halo read from the VR catalogue.
         - data: Dict
           Dictionary containing particle data.
         - types_present: List
           List of all particle types (e.g. 'PartType0') that are present in the data
           dictionary.
         - grnr: int
           VR index of this particular subhalo. Used to match particles to this
           subhalo.
         - stellar_age_calculator: StellarAgeCalculator
           Object used to compute stellar ages from the current cosmological scale factor
           and the birth scale factors of star particles.
         - recently_heated_gas_filter: RecentlyHeatedGasFilter
           Filter used to mask out gas particles that were recently heated by
           AGN feedback.
         - snapshot_datasets: SnapshotDatasets
           Object containing metadata about the datasets in the snapshot, like
           appropriate aliases and column names.
        """
        self.input_halo = input_halo
        self.data = data
        self.types_present = types_present
        self.grnr = grnr
        self.stellar_age_calculator = stellar_age_calculator
        self.recently_heated_gas_filter = recently_heated_gas_filter
        self.snapshot_datasets = snapshot_datasets
        self.softening_of_parttype = softening_of_parttype
        self.compute_basics()

    def get_dataset(self, name: str) -> unyt.unyt_array:
        """
        Local wrapper for SnapshotDatasets.get_dataset().
        """
        return self.snapshot_datasets.get_dataset(name, self.data)

    def compute_basics(self):
        """
        Compute some properties that are always needed, regardless of which
        properties we actually want to compute.
        """
        self.centre = self.input_halo["cofp"]
        self.index = self.input_halo["index"]

        mass = []
        position = []
        radius = []
        velocity = []
        types = []
        softening = []
        for ptype in self.types_present:
            grnr = self.get_dataset(f"{ptype}/{self.grnr}")
            in_halo = grnr == self.index
            mass.append(self.get_dataset(f"{ptype}/{mass_dataset(ptype)}")[in_halo])
            pos = (
                self.get_dataset(f"{ptype}/Coordinates")[in_halo, :]
                - self.centre[None, :]
            )
            position.append(pos)
            r = np.sqrt(pos[:, 0] ** 2 + pos[:, 1] ** 2 + pos[:, 2] ** 2)
            radius.append(r)
            velocity.append(self.get_dataset(f"{ptype}/Velocities")[in_halo, :])
            typearr = int(ptype[-1]) * np.ones(r.shape, dtype=np.int32)
            types.append(typearr)
            s = np.ones(r.shape, dtype=np.float64) * self.softening_of_parttype[ptype]
            softening.append(s)

        self.mass = np.concatenate(mass)
        self.position = np.concatenate(position)
        self.radius = np.concatenate(radius)
        self.velocity = np.concatenate(velocity)
        self.types = np.concatenate(types)
        self.softening = np.concatenate(softening)

    @lazy_property
    def gas_mask_sh(self) -> NDArray[bool]:
        """
        Mask used to mask out gas particles that belong to this subhalo in
        arrays containing all particles, e.g. self.mass.
        """
        return self.types == 0

    @lazy_property
    def dm_mask_sh(self) -> NDArray[bool]:
        """
        Mask used to mask out dark matter particles that belong to this subhalo in
        arrays containing all particles, e.g. self.mass.
        """
        return self.types == 1

    @lazy_property
    def star_mask_sh(self) -> NDArray[bool]:
        """
        Mask used to mask out star particles that belong to this subhalo in
        arrays containing all particles, e.g. self.mass.
        """
        return self.types == 4

    @lazy_property
    def bh_mask_sh(self) -> NDArray[bool]:
        """
        Mask used to mask out black hole particles that belong to this subhalo in
        arrays containing all particles, e.g. self.mass.
        """
        return self.types == 5

    @lazy_property
    def baryons_mask_sh(self) -> NDArray[bool]:
        """
        Mask used to mask out baryon (gas + star) particles that belong to this subhalo in
        arrays containing all particles, e.g. self.mass.
        """
        return self.gas_mask_sh | self.star_mask_sh

    @lazy_property
    def Ngas(self) -> int:
        """
        Number of gas particles in the subhalo.
        """
        return self.gas_mask_sh.sum()

    @lazy_property
    def Ndm(self) -> int:
        """
        Number of dark matter particles in the subhalo.
        """
        return self.dm_mask_sh.sum()

    @lazy_property
    def Nstar(self) -> int:
        """
        Number of star particles in the subhalo.
        """
        return self.star_mask_sh.sum()

    @lazy_property
    def Nbh(self) -> int:
        """
        Number of black hole particles in the subhalo.
        """
        return self.bh_mask_sh.sum()

    @lazy_property
    def mass_gas(self) -> unyt.unyt_array:
        """
        Masses of the gas particles in the subhalo.
        """
        return self.mass[self.gas_mask_sh]

    @lazy_property
    def mass_dm(self) -> unyt.unyt_array:
        """
        Masses of the dark matter particles in the subhalo.
        """
        return self.mass[self.dm_mask_sh]

    @lazy_property
    def mass_star(self) -> unyt.unyt_array:
        """
        Masses of the star particles in the subhalo.
        """
        return self.mass[self.star_mask_sh]

    @lazy_property
    def mass_baryons(self) -> unyt.unyt_array:
        """
        Masses of the baryon (gas + star) particles in the subhalo.
        """
        return self.mass[self.baryons_mask_sh]

    @lazy_property
    def pos_gas(self) -> unyt.unyt_array:
        """
        Positions of the gas particles in the subhalo.
        """
        return self.position[self.gas_mask_sh]

    @lazy_property
    def pos_dm(self) -> unyt.unyt_array:
        """
        Positions of the dark matter particles in the subhalo.
        """
        return self.position[self.dm_mask_sh]

    @lazy_property
    def pos_star(self) -> unyt.unyt_array:
        """
        Positions of the star particles in the subhalo.
        """
        return self.position[self.star_mask_sh]

    @lazy_property
    def pos_baryons(self) -> unyt.unyt_array:
        """
        Positions of the baryon (gas + star) particles in the subhalo.
        """
        return self.position[self.baryons_mask_sh]

    @lazy_property
    def vel_gas(self) -> unyt.unyt_array:
        """
        Velocities of the gas particles in the subhalo.
        """
        return self.velocity[self.gas_mask_sh]

    @lazy_property
    def vel_dm(self) -> unyt.unyt_array:
        """
        Velocities of the dark matter particles in the subhalo.
        """
        return self.velocity[self.dm_mask_sh]

    @lazy_property
    def vel_star(self) -> unyt.unyt_array:
        """
        Velocities of the star particles in the subhalo.
        """
        return self.velocity[self.star_mask_sh]

    @lazy_property
    def vel_baryons(self) -> unyt.unyt_array:
        """
        Velocities of the baryon (gas + star) particles in the subhalo.
        """
        return self.velocity[self.baryons_mask_sh]

    @lazy_property
    def Mtot(self) -> unyt.unyt_quantity:
        """
        Total mass of the particles in the subhalo.
        """
        return self.mass.sum()

    @lazy_property
    def Mgas(self) -> unyt.unyt_quantity:
        """
        Total mass of the gas particles in the subhalo.
        """
        return self.mass_gas.sum()

    @lazy_property
    def Mdm(self) -> unyt.unyt_quantity:
        """
        Total mass of the dark matter particles in the subhalo.
        """
        return self.mass_dm.sum()

    @lazy_property
    def Mstar(self) -> unyt.unyt_quantity:
        """
        Total mass of the star particles in the subhalo.
        """
        return self.mass_star.sum()

    @lazy_property
    def Mbh_dynamical(self) -> unyt.unyt_quantity:
        """
        Total dynamical mass of the black hole particles in the subhalo.
        """
        return self.mass[self.bh_mask_sh].sum()

    @lazy_property
    def star_mask_all(self) -> NDArray[bool]:
        """
        Mask that can be used to filter out star particles belonging to this
        subhalo in raw particle arrays, e.g. PartType4/Masses.
        """
        if self.Nstar == 0:
            return None
        return self.get_dataset(f"PartType4/{self.grnr}") == self.index

    @lazy_property
    def mass_star_init(self) -> unyt.unyt_array:
        """
        Initial stellar masses of star particles in the subhalo.
        """
        if self.Nstar == 0:
            return None
        return self.get_dataset("PartType4/InitialMasses")[self.star_mask_all]

    @lazy_property
    def Mstar_init(self) -> unyt.unyt_quantity:
        """
        Total initial stellar mass of star particles in the subhalo.
        """
        if self.Nstar == 0:
            return None
        return self.mass_star_init.sum()

    @lazy_property
    def stellar_luminosities(self) -> unyt.unyt_array:
        """
        Stellar luminosities of star particles in the subhalo.
        """
        if self.Nstar == 0:
            return None
        return self.get_dataset("PartType4/Luminosities")[self.star_mask_all]

    @lazy_property
    def StellarLuminosity(self) -> unyt.unyt_array:
        """
        Total stellar luminosity of star particles in the subhalo.

        Note that this is an array, since there are multiple luminosity bands.
        """
        if self.Nstar == 0:
            return None
        return self.stellar_luminosities.sum(axis=0)

    @lazy_property
    def starmetalfrac(self) -> unyt.unyt_quantity:
        """
        Total metal mass fraction in star particles in the subhalo.

        Given as a fraction of the total mass in star particles.
        """
        if self.Nstar == 0:
            return None
        return (
            self.mass_star
            * self.get_dataset("PartType4/MetalMassFractions")[self.star_mask_all]
        ).sum() / self.Mstar

    @lazy_property
    def stellar_ages(self) -> unyt.unyt_array:
        """
        Stellar ages of star particles.

        Uses the StellarAgeCalculator to convert the stellar birth scale factor
        into a stellar age.
        """
        if self.Nstar == 0:
            return None
        birth_a = self.get_dataset("PartType4/BirthScaleFactors")[self.star_mask_all]
        return self.stellar_age_calculator.stellar_age(birth_a)

    @lazy_property
    def stellar_age_mw(self) -> unyt.unyt_quantity:
        """
        Mass-weighted average stellar age of star particles in the subhalo.
        """
        if self.Nstar == 0:
            return None
        return ((self.mass_star / self.Mstar) * self.stellar_ages).sum()

    @lazy_property
    def stellar_age_lw(self) -> unyt.unyt_array:
        """
        R-band luminosity weighted average stellar age of star particles in the
        subhalo.

        This assumes that the Luminosities have a named column with the name
        "GAMA_r".
        """
        if self.Nstar == 0:
            return None
        Lr = self.stellar_luminosities[
            :, self.snapshot_datasets.get_column_index("Luminosities", "GAMA_r")
        ]
        Lrtot = Lr.sum()
        return ((Lr / Lrtot) * self.stellar_ages).sum()

    @lazy_property
    def bh_mask_all(self) -> NDArray[bool]:
        """
        Mask that can be used to filter out black hole particles belonging to this
        subhalo in raw particle arrays, e.g. PartType5/DynamicalMasses.
        """
        if self.Nbh == 0:
            return None
        return self.get_dataset(f"PartType5/{self.grnr}") == self.index

    @lazy_property
    def Mbh_subgrid(self) -> unyt.unyt_quantity:
        """
        Total sub-grid mass of black hole particles in the subhalo.
        """
        if self.Nbh == 0:
            return None
        return self.BH_subgrid_masses.sum()

    @lazy_property
    def agn_eventa(self) -> unyt.unyt_array:
        """
        Last AGN feedback scale factor of black hole particles in the subhalo.
        """
        if self.Nbh == 0:
            return None
        return self.get_dataset("PartType5/LastAGNFeedbackScaleFactors")[
            self.bh_mask_all
        ]

    @lazy_property
    def BHlasteventa(self) -> unyt.unyt_quantity:
        """
        Maximum AGN feedback scale factor among all BH particles.
        """
        if self.Nbh == 0:
            return None
        return np.max(self.agn_eventa)

    @lazy_property
    def BH_subgrid_masses(self) -> unyt.unyt_array:
        """
        Sub-grid masses of black hole particles in the subhalo.
        """
        if self.Nbh == 0:
            return None
        return self.get_dataset("PartType5/SubgridMasses")[self.bh_mask_all]

    @lazy_property
    def iBHmax(self) -> int:
        """
        Index of the most massive BH particle (largest sub-grid mass).
        """
        if self.Nbh == 0:
            return None
        return np.argmax(self.BH_subgrid_masses)

    @lazy_property
    def BHmaxM(self) -> unyt.unyt_quantity:
        """
        Sub-grid mass of the most massive BH particle (largest sub-grid mass).
        """
        if self.Nbh == 0:
            return None
        return self.BH_subgrid_masses[self.iBHmax]

    @lazy_property
    def BHmaxID(self) -> int:
        """
        ID of the most massive BH particle (largest sub-grid mass).
        """
        if self.Nbh == 0:
            return None
        return self.get_dataset("PartType5/ParticleIDs")[self.bh_mask_all][self.iBHmax]

    @lazy_property
    def BHmaxpos(self) -> unyt.unyt_array:
        """
        Position of the most massive BH particle (largest sub-grid mass).
        """
        if self.Nbh == 0:
            return None
        return self.get_dataset("PartType5/Coordinates")[self.bh_mask_all][self.iBHmax]

    @lazy_property
    def BHmaxvel(self) -> unyt.unyt_array:
        """
        Velocity of the most massive BH particle (largest sub-grid mass).
        """
        if self.Nbh == 0:
            return None
        return self.get_dataset("PartType5/Velocities")[self.bh_mask_all][self.iBHmax]

    @lazy_property
    def BHmaxAR(self) -> unyt.unyt_quantity:
        """
        Accretion rate of the most massive BH particle (largest sub-grid mass).
        """
        if self.Nbh == 0:
            return None
        return self.get_dataset("PartType5/AccretionRates")[self.bh_mask_all][
            self.iBHmax
        ]

    @lazy_property
    def BHmaxlasteventa(self) -> unyt.unyt_quantity:
        """
        Last feedback scale factor of the most massive BH particle (largest sub-grid mass).
        """
        if self.Nbh == 0:
            return None
        return self.agn_eventa[self.iBHmax]

    @lazy_property
    def total_mass_fraction(self) -> unyt.unyt_array:
        """
        Fractional mass of all particles.

        Used to avoid numerical overflow in calculations like
          com = (mass * position).sum() / Mtot
        by rewriting it as
          com = ((mass / Mtot) * position).sum()
              = (mass_fraction * position).sum()
        This is more accurate, since the mass fractions are numbers
        of the order of 1e-5 or so, while the masses themselves can be much
        larger, if expressed in the wrong units (and that is up to unyt).
        """
        if self.Mtot == 0:
            return None
        return self.mass / self.Mtot

    @lazy_property
    def com(self) -> unyt.unyt_array:
        """
        Centre of mass of all particles in the subhalo.
        """
        if self.Mtot == 0:
            return None
        return (self.total_mass_fraction[:, None] * self.position).sum(
            axis=0
        ) + self.centre

    @lazy_property
    def vcom(self) -> unyt.unyt_array:
        """
        Centre of mass velocity of all particles in the subhalo.
        """
        if self.Mtot == 0:
            return None
        return (self.total_mass_fraction[:, None] * self.velocity).sum(axis=0)

    @lazy_property
    def R_vmax(self) -> unyt.unyt_quantity:
        """
        Radius at which the maximum circular velocity of the halo is reached.

        This includes contributions from all particle types.
        """
        if self.Mtot == 0:
            return None
        if not hasattr(self, "r_vmax"):
            self.r_vmax, self.vmax = get_vmax(self.mass, self.radius)
        return self.r_vmax

    @lazy_property
    def Vmax(self) -> unyt.unyt_quantity:
        """
        Maximum circular velocity of the halo.

        This includes contributions from all particle types.
        """
        if self.Mtot == 0:
            return None
        if not hasattr(self, "vmax"):
            self.r_vmax, self.vmax = get_vmax(self.mass, self.radius)
        return self.vmax

    @lazy_property
    def R_vmax_soft(self) -> unyt.unyt_quantity:
        """
        Radius at which the maximum circular velocity of the halo is reached.
        Particles are set to have minimum radius equal to their softening length.

        This includes contributions from all particle types.
        """
        if self.Mtot == 0:
            return None
        if not hasattr(self, "vmax_soft"):
            soft_r = np.maximum(self.softening, self.radius)
            self.r_vmax_soft, self.vmax_soft = get_vmax(self.mass, soft_r)
        return self.r_vmax_soft

    @lazy_property
    def Vmax_soft(self):
        """
        Maximum circular velocity of the halo.
        Particles are set to have minimum radius equal to their softening length.

        This includes contributions from all particle types.
        """
        if self.Mtot == 0:
            return None
        if not hasattr(self, "vmax_soft"):
            soft_r = np.maximum(self.softening, self.radius)
            self.r_vmax_soft, self.vmax_soft = get_vmax(self.mass, soft_r)
        return self.vmax_soft

    @lazy_property
    def spin_parameter(self) -> unyt.unyt_quantity:
        """
        Spin parameter of all particles in the subhalo.

        Computed as in Bullock et al. (2021):
          lambda = |Ltot| / (sqrt(2) * M * v_max * R)

        Since a subhalo does not have a characteristic radius, R, we instead use
        the radius at which v_max is reached (and the corresponding mass).
        """
        if self.Mtot == 0:
            return None
        if self.R_vmax_soft > 0 and self.Vmax_soft > 0:
            mask_r_vmax = self.radius <= self.R_vmax_soft
            vrel = self.velocity[mask_r_vmax, :] - self.vcom[None, :]
            Ltot = np.linalg.norm(
                (
                    self.mass[mask_r_vmax, None]
                    * np.cross(self.position[mask_r_vmax, :], vrel)
                ).sum(axis=0)
            )
            M_r_vmax = self.mass[mask_r_vmax].sum()
            if M_r_vmax > 0:
                return Ltot / (np.sqrt(2.0) * M_r_vmax * self.Vmax * self.R_vmax)
        return None

    @lazy_property
    def TotalInertiaTensor(self) -> unyt.unyt_array:
        """
        Inertia tensor of the total mass distribution of the subhalo.
        """
        if self.Mtot == 0:
            return None
        return get_inertia_tensor(self.mass, self.position)

    @lazy_property
    def ReducedTotalInertiaTensor(self):
        if self.Mtot == 0:
            return None
        return get_reduced_inertia_tensor(self.mass, self.position)

    @lazy_property
    def gas_mass_fraction(self) -> unyt.unyt_array:
        """
        Mass fractions of gas particles in the subhalo.

        See total_mass_fraction() for the rationale behind this function.
        """
        if self.Mgas == 0:
            return None
        return self.mass_gas / self.Mgas

    @lazy_property
    def vcom_gas(self) -> unyt.unyt_array:
        """
        Centre of mass velocity of gas particles in the subhalo.
        """
        if self.Mgas == 0:
            return None
        return (self.gas_mass_fraction[:, None] * self.vel_gas).sum(axis=0)

    def compute_Lgas_props(self):
        """
        Auxiliary function used to compute a number of properties that depend
        on Lgas. It is more efficient to compute these properties together.
        """
        (
            self.internal_Lgas,
            self.internal_kappa_gas,
            self.internal_Mcountrot_gas,
        ) = get_angular_momentum_and_kappa_corot(
            self.mass_gas,
            self.pos_gas,
            self.vel_gas,
            ref_velocity=self.vcom_gas,
            do_counterrot_mass=True,
        )

    @lazy_property
    def Lgas(self) -> unyt.unyt_array:
        """
        Total angular momentum of gas particles in the subhalo.

        Calls compute_Lgas_props() if required.
        """
        if self.Mgas == 0:
            return None
        if not hasattr(self, "internal_Lgas"):
            self.compute_Lgas_props()
        return self.internal_Lgas

    @lazy_property
    def kappa_corot_gas(self) -> unyt.unyt_quantity:
        """
        Ratio of the kinetic energy in counter-rotating rotation to the total
        kinetic energy for gas particles in the subhalo.

        Calls compute_Lgas_props() if required.
        """
        if self.Mgas == 0:
            return None
        if not hasattr(self, "internal_kappa_gas"):
            self.compute_Lgas_props()
        return self.internal_kappa_gas

    @lazy_property
    def DtoTgas(self) -> unyt.unyt_quantity:
        """
        Disc to total mass ratio for gas particles in the subhalo.

        Calls compute_Lgas_props() if required.
        """
        if self.Mgas == 0:
            return None
        if not hasattr(self, "internal_Mcountrot_gas"):
            self.compute_Lgas_props()
        return 1.0 - 2.0 * self.internal_Mcountrot_gas / self.Mgas

    @lazy_property
    def GasInertiaTensor(self) -> unyt.unyt_array:
        """
        Inertia tensor of the gas particle distribution of the subhalo.
        """
        if self.Mgas == 0:
            return None
        return get_inertia_tensor(self.mass_gas, self.pos_gas)

    @lazy_property
    def ReducedGasInertiaTensor(self):
        if self.Mgas == 0:
            return None
        return get_reduced_inertia_tensor(self.mass_gas, self.pos_gas)

    @lazy_property
    def veldisp_matrix_gas(self) -> unyt.unyt_array:
        """
        Velocity dispersion matrix of the gas.
        """
        if self.Mgas == 0:
            return None
        return get_velocity_dispersion_matrix(
            self.gas_mass_fraction, self.vel_gas, self.vcom_gas
        )

    @lazy_property
    def dm_mass_fraction(self) -> unyt.unyt_array:
        """
        Mass fractions of dark matter particles in the subhalo.

        See total_mass_fraction() for the rationale behind this function.
        """
        if self.Mdm == 0:
            return None
        return self.mass_dm / self.Mdm

    @lazy_property
    def vcom_dm(self) -> unyt.unyt_array:
        """
        Centre of mass velocity of dark matter particles in the subhalo.
        """
        if self.Mdm == 0:
            return None
        return (self.dm_mass_fraction[:, None] * self.vel_dm).sum(axis=0)

    @lazy_property
    def Ldm(self) -> unyt.unyt_array:
        """
        Total angular momentum of dark matter particles in the subhalo.
        """
        if self.Mdm == 0:
            return None
        return get_angular_momentum(
            self.mass_dm, self.pos_dm, self.vel_dm, ref_velocity=self.vcom_dm
        )

    @lazy_property
    def DMInertiaTensor(self) -> unyt.unyt_array:
        """
        Inertia tensor of the dark matter particle distribution in the subhalo.
        """
        if self.Mdm == 0:
            return None
        return get_inertia_tensor(self.mass_dm, self.pos_dm)

    @lazy_property
    def ReducedDMInertiaTensor(self):
        if self.Mdm == 0:
            return None
        return get_reduced_inertia_tensor(self.mass_dm, self.pos_dm)

    @lazy_property
    def veldisp_matrix_dm(self) -> unyt.unyt_array:
        """
        Velocity dispersion matrix of dark matter particles in the subhalo.
        """
        if self.Mdm == 0:
            return None
        return get_velocity_dispersion_matrix(
            self.dm_mass_fraction, self.vel_dm, self.vcom_dm
        )

    @lazy_property
    def DM_Vmax(self) -> unyt.unyt_quantity:
        """
        Maximum circular velocity of the dark matter particles in the subhalo.
        """
        if self.Ndm == 0:
            return None
        if not hasattr(self, "DM_r_vmax"):
            self.DM_r_vmax, self.DM_vmax = get_vmax(
                self.mass_dm, self.radius[self.dm_mask_sh]
            )
        return self.DM_vmax

    @lazy_property
    def DM_R_vmax(self) -> unyt.unyt_quantity:
        """
        Radius for which the maximum circular velocity of dark matter particles
        is reached.
        """
        if self.Ndm == 0:
            return None
        if not hasattr(self, "DM_r_vmax"):
            self.DM_r_vmax, self.DM_vmax = get_vmax(
                self.mass_dm, self.radius[self.dm_mask_sh]
            )
        return self.DM_r_vmax

    @lazy_property
    def star_mass_fraction(self) -> unyt.unyt_array:
        """
        Mass fraction of star particles in the subhalo.

        See total_mass_fraction() for the rationale behind this function.
        """
        if self.Mstar == 0:
            return None
        return self.mass_star / self.Mstar

    @lazy_property
    def vcom_star(self) -> unyt.unyt_array:
        """
        Centre of mass velocity of star particles in the subhalo.
        """
        if self.Mstar == 0:
            return None
        return (self.star_mass_fraction[:, None] * self.vel_star).sum(axis=0)

    def compute_Lstar_props(self):
        """
        Auxiliary function used to compute some properties that depend on Lstar.
        It is more efficient to compute these properties together.
        """
        (
            self.internal_Lstar,
            self.internal_kappa_star,
            self.internal_Mcountrot_star,
        ) = get_angular_momentum_and_kappa_corot(
            self.mass_star,
            self.pos_star,
            self.vel_star,
            ref_velocity=self.vcom_star,
            do_counterrot_mass=True,
        )

    @lazy_property
    def Lstar(self) -> unyt.unyt_array:
        """
        Total angular momentum of star particles in the subhalo.

        Calls compute_Lstar_props() if required.
        """
        if self.Mstar == 0:
            return None
        if not hasattr(self, "internal_Lstar"):
            self.compute_Lstar_props()
        return self.internal_Lstar

    @lazy_property
    def kappa_corot_star(self) -> unyt.unyt_quantity:
        """
        Ratio of the kinetic energy in counter-rotating rotation and the total
        kinetic energy for star particles in the subhalo.

        Calls compute_Lstar_props() if required.
        """
        if self.Mstar == 0:
            return None
        if not hasattr(self, "internal_kappa_star"):
            self.compute_Lstar_props()
        return self.internal_kappa_star

    @lazy_property
    def DtoTstar(self) -> unyt.unyt_quantity:
        """
        Disc to total mass ratio for star particles in the subhalo.

        Calls compute_Lstar_props() if required.
        """
        if self.Mstar == 0:
            return None
        if not hasattr(self, "internal_Mcountrot_star"):
            self.compute_Lstar_props()
        return 1.0 - 2.0 * self.internal_Mcountrot_star / self.Mstar

    @lazy_property
    def StellarInertiaTensor(self) -> unyt.unyt_array:
        """
        Inertia tensor of the star particle distribution in the subhalo.
        """
        if self.Mstar == 0:
            return None
        return get_inertia_tensor(self.mass_star, self.pos_star)

    @lazy_property
    def ReducedStellarInertiaTensor(self):
        if self.Mstar == 0:
            return None
        return get_reduced_inertia_tensor(self.mass_star, self.pos_star)

    @lazy_property
    def veldisp_matrix_star(self) -> unyt.unyt_array:
        """
        Velocity dispersion matrix of the star particles in the subhalo.
        """
        if self.Mstar == 0:
            return None
        return get_velocity_dispersion_matrix(
            self.star_mass_fraction, self.vel_star, self.vcom_star
        )

    @lazy_property
    def Mbaryon(self) -> unyt.unyt_quantity:
        """
        Total mass of baryon (gas + star) particles in the subhalo.
        """
        return self.Mgas + self.Mstar

    @lazy_property
    def baryon_mass_fraction(self) -> unyt.unyt_array:
        """
        Mass fractions of baryon (gas + star) particles in the subhalo.

        See total_mass_fraction() for the rationale behind this function.
        """
        if self.Mbaryon == 0:
            return None
        return self.mass_baryons / self.Mbaryon

    @lazy_property
    def vcom_bar(self) -> unyt.unyt_array:
        """
        Centre of mass velocity of baryon (gas + star) particles in the subhalo.
        """
        if self.Mbaryon == 0:
            return None
        return (self.baryon_mass_fraction[:, None] * self.vel_baryons).sum(axis=0)

    def compute_Lbar_props(self):
        """
        Auxiliary function used to compute a number of properties that depend on
        Lbar. It is more efficient to compute these properties together.
        """
        (
            self.internal_Lbar,
            self.internal_kappa_bar,
        ) = get_angular_momentum_and_kappa_corot(
            self.mass_baryons,
            self.pos_baryons,
            self.vel_baryons,
            ref_velocity=self.vcom_bar,
        )

    @lazy_property
    def Lbaryons(self) -> unyt.unyt_array:
        """
        Total angular momentum of baryon (gas + star) particles in the subhalo.

        Calls compute_Lbar_props() if required.
        """
        if self.Mbaryon == 0:
            return None
        if not hasattr(self, "internal_Lbar"):
            self.compute_Lbar_props()
        return self.internal_Lbar

    @lazy_property
    def kappa_corot_baryons(self) -> unyt.unyt_quantity:
        """
        Ratio of the total kinetic energy in counter-rotating rotation and the
        total kinetic energy for baryon (gas + star) particles in the subhalo.

        Calls compute_Lbar_props() if required.
        """
        if self.Mbaryon == 0:
            return None
        if not hasattr(self, "internal_kappa_bar"):
            self.compute_Lbar_props()
        return self.internal_kappa_bar

    @lazy_property
    def BaryonInertiaTensor(self) -> unyt.unyt_array:
        """
        Inertia tensor of the baryon (gas + star) particle distribution in the
        subhalo.
        """
        if self.Mbaryon == 0:
            return None
        return get_inertia_tensor(self.mass_baryons, self.pos_baryons)

    @lazy_property
    def gas_mask_all(self) -> NDArray[bool]:
        """
        Mask that can be used to filter out gas particles that belong to this
        subhalo in raw particle arrays, like PartType0/Masses.
        """
        return self.get_dataset(f"PartType0/{self.grnr}") == self.index

    @lazy_property
    def ReducedBaryonInertiaTensor(self):
        if self.Mbaryon == 0:
            return None
        return get_reduced_inertia_tensor(self.mass_baryons, self.pos_baryons)

    @lazy_property
    def gas_SFR(self) -> unyt.unyt_array:
        """
        Star formation rates of gas particles.

        Note that older versions of SWIFT would use negative values to store
        the last star formation scale factor, so we need to filter these out.
        """
        if self.Ngas == 0:
            return None
        # remember: SFR < 0. is not SFR at all!
        all_SFR = self.get_dataset("PartType0/StarFormationRates")[self.gas_mask_all]
        all_SFR[all_SFR < 0.0] = 0.0
        return all_SFR

    @lazy_property
    def SFR(self) -> unyt.unyt_quantity:
        """
        Total star formation rate of gas particles in the subhalo.
        """
        if self.Ngas == 0:
            return None
        return self.gas_SFR.sum()

    @lazy_property
    def gas_metal_mass(self) -> unyt.unyt_array:
        """
        Metal masses of gas particles in the subhalo.

        Includes contributions from dust.
        """
        if self.Ngas == 0:
            return None
        return (
            self.mass_gas
            * self.get_dataset("PartType0/MetalMassFractions")[self.gas_mask_all]
        )

    @lazy_property
    def gasmetalfrac(self) -> unyt.unyt_quantity:
        """
        Metal mass fraction of gas particles in the subhalo.

        Given as a fraction of the total gas mass.

        Includes contributions from dust.
        """
        if self.Ngas == 0:
            return None
        return self.gas_metal_mass.sum() / self.Mgas

    @lazy_property
    def Mgas_SF(self) -> unyt.unyt_quantity:
        """
        Total mass of star-forming gas in the subhalo.
        """
        if self.Ngas == 0:
            return None
        return self.mass_gas[self.gas_SFR > 0.0].sum()

    @lazy_property
    def gasmetalfrac_SF(self) -> unyt.unyt_quantity:
        """
        Metal mass fraction of star-forming gas in the subhalo.

        Given as a fraction of the total star-forming gas mass.

        Includes contributions from dust.
        """
        if self.Ngas == 0 or self.Mgas_SF == 0.0:
            return None
        return self.gas_metal_mass[self.gas_SFR > 0.0].sum() / self.Mgas_SF

    @lazy_property
    def gas_temp(self) -> unyt.unyt_array:
        """
        Temperatures of gas particles in the subhalo.
        """
        if self.Ngas == 0:
            return None
        return self.get_dataset("PartType0/Temperatures")[self.gas_mask_all]

    @lazy_property
    def last_agn_gas(self) -> unyt.unyt_array:
        """
        Last AGN feedback scale factors of gas particles in the subhalo.
        """
        if self.Ngas == 0:
            return None
        return self.get_dataset("PartType0/LastAGNFeedbackScaleFactors")[
            self.gas_mask_all
        ]

    @lazy_property
    def gas_no_agn(self) -> NDArray[bool]:
        """
        Mask to filter out gas particles that were recently heated by AGN
        feedback.

        Obtains the mask from the RecentlyHeatedGasFilter.
        """
        if self.Ngas == 0:
            return None
        return ~self.recently_heated_gas_filter.is_recently_heated(
            self.last_agn_gas, self.gas_temp
        )

    @lazy_property
    def gas_no_cool(self) -> NDArray[bool]:
        """
        Mask to filter out cool gas particles (i.e. temperature < 1.e5 K).
        """
        if self.Ngas == 0:
            return None
        return self.gas_temp >= 1.0e5 * unyt.K

    @lazy_property
    def Tgas(self) -> unyt.unyt_quantity:
        """
        Mass-weighted average temperature of gas particles.
        """
        if self.Ngas == 0:
            return None
        return (self.gas_mass_fraction * self.gas_temp).sum()

    @lazy_property
    def Tgas_no_cool(self) -> unyt.unyt_quantity:
        """
        Mass-weighted average temperature of non-cool gas particles (i.e.
        excluding gas particles with temperature < 1.e5 K).
        """
        if self.Ngas == 0:
            return None
        if np.any(self.gas_no_cool):
            mass_gas_no_cool = self.mass_gas[self.gas_no_cool]
            Mgas_no_cool = mass_gas_no_cool.sum()
            if Mgas_no_cool > 0:
                return (
                    (mass_gas_no_cool / Mgas_no_cool) * self.gas_temp[self.gas_no_cool]
                ).sum()
        return None

    @lazy_property
    def Tgas_no_agn(self) -> unyt.unyt_quantity:
        """
        Mass-weighted average temperature of gas particles, excluding gas that
        was recently heated by AGN feedback.
        """
        if self.Ngas == 0:
            return None
        if np.any(self.gas_no_agn):
            mass_gas_no_agn = self.mass_gas[self.gas_no_agn]
            Mgas_no_agn = mass_gas_no_agn.sum()
            if Mgas_no_agn > 0:
                return (
                    (mass_gas_no_agn / Mgas_no_agn) * self.gas_temp[self.gas_no_agn]
                ).sum()
        return None

    @lazy_property
    def Tgas_no_cool_no_agn(self) -> unyt.unyt_quantity:
        """
        Mass-weighted average temperature of gas particles, excluding gas that
        was recently heated by AGN feedback, or non-cool gas (i.e.
        temperature < 1.e5 K).
        """
        if self.Ngas == 0:
            return None
        no_cool_no_agn = self.gas_no_agn & self.gas_no_cool
        if np.any(no_cool_no_agn):
            mass_gas_no_cool_no_agn = self.mass_gas[no_cool_no_agn]
            Mgas_no_cool_no_agn = mass_gas_no_cool_no_agn.sum()
            if Mgas_no_cool_no_agn > 0:
                return (
                    (mass_gas_no_cool_no_agn / Mgas_no_cool_no_agn)
                    * self.gas_temp[no_cool_no_agn]
                ).sum()
        return None

    @lazy_property
    def stellar_birth_density(self) -> unyt.unyt_array:
        """
        Birth densities of star particles.
        """
        if self.Nstar == 0:
            return None
        return self.get_dataset("PartType4/BirthDensities")[self.star_mask_all]

    @lazy_property
    def MedianStellarBirthDensity(self) -> unyt.unyt_quantity:
        """
        Median birth density of the star particles in the subhalo.
        """
        if self.Nstar == 0:
            return None
        return np.median(self.stellar_birth_density)

    @lazy_property
    def MinimumStellarBirthDensity(self) -> unyt.unyt_quantity:
        """
        Minimum birth density of the star particles in the subhalo.
        """
        if self.Nstar == 0:
            return None
        return self.stellar_birth_density.min()

    @lazy_property
    def MaximumStellarBirthDensity(self) -> unyt.unyt_quantity:
        """
        Maximum birth density of the star particles in the subhalo.
        """
        if self.Nstar == 0:
            return None
        return self.stellar_birth_density.max()

    @lazy_property
    def stellar_birth_pressure(self) -> unyt.unyt_array:
        """
        Birth pressures of star particles.
        """
        if self.Nstar == 0:
            return None
        # Pressure in physical units can overflow float32
        birth_densities = self.stellar_birth_density.astype(np.float64) / unyt.mh
        return birth_densities * self.stellar_birth_temperature

    @lazy_property
    def MedianStellarBirthPressure(self) -> unyt.unyt_quantity:
        """
        Median birth pressure of the star particles in the subhalo.
        """
        if self.Nstar == 0:
            return None
        return np.median(self.stellar_birth_pressure)

    @lazy_property
    def MinimumStellarBirthPressure(self) -> unyt.unyt_quantity:
        """
        Minimum birth pressure of the star particles in the subhalo.
        """
        if self.Nstar == 0:
            return None
        return self.stellar_birth_pressure.min()

    @lazy_property
    def MaximumStellarBirthPressure(self) -> unyt.unyt_quantity:
        """
        Maximum birth pressure of the star particles in the subhalo.
        """
        if self.Nstar == 0:
            return None
        return self.stellar_birth_pressure.max()

    @lazy_property
    def stellar_birth_temperature(self) -> unyt.unyt_array:
        """
        Birth temperatures of star particles.
        """
        if self.Nstar == 0:
            return None
        return self.get_dataset("PartType4/BirthTemperatures")[self.star_mask_all]

    @lazy_property
    def MedianStellarBirthTemperature(self) -> unyt.unyt_quantity:
        """
        Median birth temperature of the star particles in the subhalo.
        """
        if self.Nstar == 0:
            return None
        return np.median(self.stellar_birth_temperature)

    @lazy_property
    def MinimumStellarBirthTemperature(self) -> unyt.unyt_quantity:
        """
        Minimum birth temperature of the star particles in the subhalo.
        """
        if self.Nstar == 0:
            return None
        return self.stellar_birth_temperature.min()

    @lazy_property
    def MaximumStellarBirthTemperature(self) -> unyt.unyt_quantity:
        """
        Maximum birth temperature of the star particles in the subhalo.
        """
        if self.Nstar == 0:
            return None
        return self.stellar_birth_temperature.max()

    @lazy_property
    def LastSupernovaEventMaximumGasDensity(self) -> unyt.unyt_quantity:
        """
        Maximum gas density during the last feedback event of the gas particles.

        To clarify: each gas particle carries a tracer for the density it had
        when it was last hit by feedback. This property simply returns the
        maximum of these tracer values of all the gas particles. This ignores
        the fact that not all feedback events happened at the same time, and the
        fact that a gas particle could have received feedback when it had a
        higher density in its past, before being hit by the final feedback
        event that was registered.

        Since we have tracers for both thermal and kinetic SNII feedback, we
        use the maximum of these two types of feedback.
        """
        if self.Ngas == 0:
            return None
        rho_thermal = self.get_dataset("PartType0/LastSNIIThermalFeedbackDensities")[
            self.gas_mask_all
        ]
        rho_kinetic = self.get_dataset("PartType0/LastSNIIKineticFeedbackDensities")[
            self.gas_mask_all
        ]
        return max(rho_thermal.max(), rho_kinetic.max())

    @lazy_property
    def HalfMassRadiusTot(self) -> unyt.unyt_quantity:
        """
        Half-mass radius of the total mass distribution in the subhalo.
        """
        return get_half_mass_radius(self.radius, self.mass, self.Mtot)

    @lazy_property
    def HalfMassRadiusGas(self) -> unyt.unyt_quantity:
        """
        Half-mass radius of the gas particle distribution in the subhalo.
        """
        return get_half_mass_radius(
            self.radius[self.gas_mask_sh], self.mass_gas, self.Mgas
        )

    @lazy_property
    def HalfMassRadiusDM(self) -> unyt.unyt_quantity:
        """
        Half-mass radius of the dark matter particle distribution in the subhalo.
        """
        return get_half_mass_radius(
            self.radius[self.dm_mask_sh], self.mass_dm, self.Mdm
        )

    @lazy_property
    def HalfMassRadiusStar(self) -> unyt.unyt_quantity:
        """
        Half-mass radius of the star particle distribution in the subhalo.
        """
        return get_half_mass_radius(
            self.radius[self.star_mask_sh], self.mass_star, self.Mstar
        )

    @lazy_property
    def HalfMassRadiusBaryon(self) -> unyt.unyt_quantity:
        """
        Half-mass radius of the baryon (gas + star) particle distribution in the
        subhalo.
        """
        return get_half_mass_radius(
            self.radius[self.gas_mask_sh | self.star_mask_sh],
            self.mass[self.gas_mask_sh | self.star_mask_sh],
            self.Mgas + self.Mstar,
        )

    @lazy_property
    def EncloseRadius(self) -> unyt.unyt_quantity:
        """
        Maximum radius of particles in the subhalo.
        """
        if self.Mtot == 0:
            return None
        return np.max(self.radius)


class SubhaloProperties(HaloProperty):
    """
    Compute subhalo properties for halos.

    The subhalo contains all the particles that were identified to be members
    of this subhalo by VR, either as part of the original FOF group, or as
    gravitationally bound particles.
    """

    """
    List of properties from the table that we want to compute.
    Each property should have a corresponding method/property/lazy_property in
    the SubhaloParticleData class above.
    """
    property_list = [
        (prop, *PropertyTable.full_property_list[prop])
        for prop in [
            "Mtot",
            "Mgas",
            "Mdm",
            "Mstar",
            "Mstar_init",
            "Mbh_dynamical",
            "Mbh_subgrid",
            "Ngas",
            "Ndm",
            "Nstar",
            "Nbh",
            "BHlasteventa",
            "BHmaxM",
            "BHmaxID",
            "BHmaxpos",
            "BHmaxvel",
            "BHmaxAR",
            "BHmaxlasteventa",
            "com",
            "vcom",
            "Lgas",
            "Ldm",
            "Lstar",
            "kappa_corot_gas",
            "kappa_corot_star",
            "Lbaryons",
            "kappa_corot_baryons",
            "gasmetalfrac",
            "Tgas",
            "Tgas_no_cool",
            "Tgas_no_agn",
            "Tgas_no_cool_no_agn",
            "SFR",
            "StellarLuminosity",
            "starmetalfrac",
            "Vmax",
            "Vmax_soft",
            "R_vmax",
            "DM_Vmax",
            "DM_R_vmax",
            "spin_parameter",
            "HalfMassRadiusTot",
            "HalfMassRadiusGas",
            "HalfMassRadiusDM",
            "HalfMassRadiusStar",
            "HalfMassRadiusBaryon",
            "TotalInertiaTensor",
            "GasInertiaTensor",
            "DMInertiaTensor",
            "StellarInertiaTensor",
            "BaryonInertiaTensor",
            "ReducedTotalInertiaTensor",
            "ReducedGasInertiaTensor",
            "ReducedDMInertiaTensor",
            "ReducedStellarInertiaTensor",
            "ReducedBaryonInertiaTensor",
            "veldisp_matrix_gas",
            "veldisp_matrix_dm",
            "veldisp_matrix_star",
            "DtoTgas",
            "DtoTstar",
            "stellar_age_mw",
            "stellar_age_lw",
            "Mgas_SF",
            "gasmetalfrac_SF",
            "MedianStellarBirthDensity",
            "MinimumStellarBirthDensity",
            "MaximumStellarBirthDensity",
            "MedianStellarBirthTemperature",
            "MinimumStellarBirthTemperature",
            "MaximumStellarBirthTemperature",
            "MedianStellarBirthPressure",
            "MinimumStellarBirthPressure",
            "MaximumStellarBirthPressure",
            "LastSupernovaEventMaximumGasDensity",
            "EncloseRadius",
        ]
    ]

    def __init__(
        self,
        cellgrid: SWIFTCellGrid,
        parameters: ParameterFile,
        recently_heated_gas_filter: RecentlyHeatedGasFilter,
        stellar_age_calculator: StellarAgeCalculator,
        category_filter: CategoryFilter,
        bound_only: bool = True,
    ):
        """
        Construct a SubhaloProperties object.

        Parameters:
         - cellgrid: SWIFTCellGrid
           Container object containing global information about the snapshot,
           like the cosmology and the dataset metadata.
         - parameters: ParameterFile
           Parameter file object containing the parameters from the parameter
           file.
         - recently_heated_gas_filter: RecentlyHeatedGasFilter
           Filter used to mask out gas particles that were recently heated by
           AGN feedback.
         - stellar_age_calculator: StellarAgeCalculator
           Object used to calculate stellar ages from the current cosmological
           scale factor and the birth scale factor of the star particles.
         - category_filter: CategoryFilter
           Filter used to determine which properties can be calculated for this halo.
           This depends on the number of particles in the subhalo and the category
           of each property.
         - bound_only: bool
           Should properties include all particles in the 6DFOF group, or only
           gravitationally bound particles?
        """

        super().__init__(cellgrid)

        self.property_mask = parameters.get_property_mask(
            "SubhaloProperties", [prop[1] for prop in self.property_list]
        )

        self.bound_only = bound_only
        self.filter = recently_heated_gas_filter
        self.stellar_ages = stellar_age_calculator
        self.category_filter = category_filter
        self.snapshot_datasets = cellgrid.snapshot_datasets

        # This specifies how large a sphere is read in:
        self.mean_density_multiple = None
        self.critical_density_multiple = None

        # Minimum physical radius to read in (pMpc)
        self.physical_radius_mpc = 0.0

        # Give this calculation a name so we can select it on the command line
        # Save mask metadata and name of group in the final output file
        if bound_only:
            self.grnr = "GroupNr_bound"
            self.name = "bound_subhalo_properties"
            self.group_name = "BoundSubhalo"
        else:
            self.grnr = "GroupNr_all"
            self.name = "fof_subhalo_properties"
            self.group_name = "FOFSubhalo"
        self.mask_metadata = {"Masked": False}
        self.halo_filter = 'basic'

        # Arrays which must be read in for this calculation.
        # Note that if there are no particles of a given type in the
        # snapshot, that type will not be read in and will not have
        # an entry in the data argument to calculate(), below.
        # (E.g. gas, star or BH particles in DMO runs)
        # Most arrays are linked to a particular property and are only
        # read if that particular property is actually requested
        # Some basic properties are always required; these are added below
        self.particle_properties = {
            "PartType0": ["Coordinates", "Masses", "Velocities", self.grnr],
            "PartType1": ["Coordinates", "Masses", "Velocities", self.grnr],
            "PartType4": ["Coordinates", "Masses", "Velocities", self.grnr],
            "PartType5": ["Coordinates", "DynamicalMasses", "Velocities", self.grnr],
        }

        for prop in self.property_list:
            outputname = prop[1]
            if not self.property_mask[outputname]:
                continue
            is_dmo = prop[8]
            if self.category_filter.dmo and not is_dmo:
                continue
            partprops = prop[9]
            for partprop in partprops:
                pgroup, dset = parameters.get_particle_property(partprop)
                if not pgroup in self.particle_properties:
                    self.particle_properties[pgroup] = []
                if not dset in self.particle_properties[pgroup]:
                    self.particle_properties[pgroup].append(dset)

    def calculate(self, input_halo, search_radius, data, halo_result):
        """
        Compute centre of mass etc of bound particles

        input_halo       - dict with halo properties passed in from VR (see
                           halo_centres.py)
        search_radius    - radius in which we have all particles
        data             - contains particle data. E.g. data["PartType1"]["Coordinates"]
                           has the particle coordinates for type 1
        halo_result      - dict with halo properties computed so far. Properties
                           computed here should be added to halo_result.

        Input particle data arrays are unyt_arrays.
        """

        types_present = [type for type in self.particle_properties if type in data]

        part_props = SubhaloParticleData(
            input_halo,
            data,
            types_present,
            self.grnr,
            self.stellar_ages,
            self.filter,
            self.snapshot_datasets,
            self.softening_of_parttype,
        )

        if self.bound_only:
            # this is the halo type that we use for the filter particle numbers,
            # so we have to pass the numbers for the category filters manually
            do_calculation = self.category_filter.get_do_calculation(
                halo_result,
                {
                    'BoundSubhalo/NumberOfDarkMatterParticles': part_props.Ndm,
                    'BoundSubhalo/NumberOfGasParticles': part_props.Ngas,
                    'BoundSubhalo/NumberOfStarParticles': part_props.Nstar,
                    'BoundSubhalo/NumberOfBlackHoleParticles': part_props.Nbh,
                }
            )
        else:
            do_calculation = self.category_filter.get_do_calculation(halo_result)

        subhalo = {}
        # declare all the variables we will compute
        # we set them to 0 in case a particular variable cannot be computed
        # all variables are defined with physical units and an appropriate dtype
        # we need to use the custom unit registry so that everything can be converted
        # back to snapshot units in the end
        registry = part_props.mass.units.registry
        for prop in self.property_list:
            outputname = prop[1]
            # skip properties that are masked
            if not self.property_mask[outputname]:
                continue
            # skip non-DMO properties in DMO run mode
            is_dmo = prop[8]
            if do_calculation["DMO"] and not is_dmo:
                continue
            name = prop[0]
            shape = prop[2]
            dtype = prop[3]
            unit = unyt.Unit(prop[4], registry=registry)
            category = prop[6]
            physical = prop[10]
            a_exponent = prop[11]
            if shape > 1:
                val = [0] * shape
            else:
                val = 0
            if not physical:
                unit = unit * unyt.Unit('a', registry=registry) ** a_exponent
            subhalo[name] = unyt.unyt_array(
                val, dtype=dtype, units=unit, registry=registry
            )
            if do_calculation[category]:
                val = getattr(part_props, name)
                if val is not None:
                    assert (
                        subhalo[name].shape == val.shape
                    ), f"Attempting to store {name} with wrong dimensions"
                    if unit == unyt.Unit("dimensionless"):
                        subhalo[name] = unyt.unyt_array(
                            val.astype(dtype),
                            dtype=dtype,
                            units=unit,
                            registry=registry,
                        )
                    else:
                        err = f'Overflow for halo {input_halo["index"]} when'
                        err += f'calculating {name} in subhalo_properties'
                        assert np.max(np.abs(val.to(unit).value)) < float('inf'), err
                        subhalo[name] += val

        # Check that we found the expected number of halo member particles:
        # If not, we need to try again with a larger search radius.
        Ntot = part_props.Ngas + part_props.Ndm + part_props.Nstar + part_props.Nbh
        if self.bound_only:
            Nexpected = input_halo["nr_bound_part"]
        else:
            Nexpected = input_halo["nr_bound_part"] + input_halo["nr_unbound_part"]
        if Ntot < Nexpected:
            # Try again with a larger search radius
            # print(f"Ntot = {Ntot}, Nexpected = {Nexpected}, search_radius = {search_radius}")
            raise ReadRadiusTooSmallError(
                "Search radius does not contain expected number of particles!"
            )
        elif Ntot > Nexpected:
            # This would indicate a bug somewhere
            raise RuntimeError("Found more particles than expected!")

        # Add these properties to the output
        for prop in self.property_list:
            outputname = prop[1]
            # skip properties that are masked
            if not self.property_mask[outputname]:
                continue
            is_dmo = prop[8]
            if do_calculation["DMO"] and not is_dmo:
                continue
            name = prop[0]
            description = prop[5]
<<<<<<< HEAD
            physical = prop[10]
            a_exponent = prop[11]
            halo_result.update({f"{prefix}/{outputname}": (subhalo[name], description, physical, a_exponent)})
=======
            halo_result.update({f"{self.group_name}/{outputname}": (subhalo[name], description)})
>>>>>>> 370dec77


def test_subhalo_properties():
    """
    Unit test for the subhalo property calculations.

    We generate 100 random "dummy" halos and feed them to
    SubhaloProperties::calculate(). We check that the returned values
    are present, and have the right units, size and dtype
    """

    from dummy_halo_generator import DummyHaloGenerator

    # initialise the DummyHaloGenerator with a random seed
    dummy_halos = DummyHaloGenerator(16902)
    cat_filter = CategoryFilter(
        dummy_halos.get_filters(
            {"general": 100, "gas": 100, "dm": 100, "star": 100, "baryon": 100}
        )
    )
    parameters = ParameterFile(
        parameter_dictionary={
            "aliases": {
                "PartType0/ElementMassFractions": "PartType0/SmoothedElementMassFractions",
                "PartType4/ElementMassFractions": "PartType4/SmoothedElementMassFractions",
            }
        }
    )
    dummy_halos.get_cell_grid().snapshot_datasets.setup_aliases(
        parameters.get_aliases()
    )
    parameters.get_halo_type_variations(
        "SubhaloProperties",
        {"FOF": {"bound_only": False}, "Bound": {"bound_only": True}},
    )

    recently_heated_gas_filter = RecentlyHeatedGasFilter(dummy_halos.get_cell_grid())
    stellar_age_calculator = StellarAgeCalculator(dummy_halos.get_cell_grid())

    property_calculator_bound = SubhaloProperties(
        dummy_halos.get_cell_grid(),
        parameters,
        recently_heated_gas_filter,
        stellar_age_calculator,
        cat_filter,
    )
    property_calculator_both = SubhaloProperties(
        dummy_halos.get_cell_grid(),
        parameters,
        recently_heated_gas_filter,
        stellar_age_calculator,
        cat_filter,
        False,
    )
    # generate 100 random halos
    for i in range(100):
        input_halo, data, _, _, _, _ = dummy_halos.get_random_halo(
            [1, 10, 100, 1000, 10000]
        )

        halo_result = {}
        for subhalo_name, prop_calc in [
            ("BoundSubhalo", property_calculator_bound),
            # ("FOFSubhaloProperties", property_calculator_both),
        ]:
            input_data = {}
            for ptype in prop_calc.particle_properties:
                if ptype in data:
                    input_data[ptype] = {}
                    for dset in prop_calc.particle_properties[ptype]:
                        input_data[ptype][dset] = data[ptype][dset]
            input_halo_copy = input_halo.copy()
            input_data_copy = input_data.copy()
            prop_calc.calculate(input_halo, 0.0 * unyt.kpc, input_data, halo_result)
            assert input_halo == input_halo_copy
            assert input_data == input_data_copy

            # check that the calculation returns the correct values
            for prop in prop_calc.property_list:
                outputname = prop[1]
                size = prop[2]
                dtype = prop[3]
                unit_string = prop[4]
                full_name = f"{subhalo_name}/{outputname}"
                assert full_name in halo_result
                result = halo_result[full_name][0]
                assert (len(result.shape) == 0 and size == 1) or result.shape[0] == size
                assert result.dtype == dtype
                unit = unyt.Unit(unit_string, registry=dummy_halos.unit_registry)
                assert result.units.same_dimensions_as(unit.units)

    # Now test the calculation for each property individually, to make sure that
    # all properties read all the datasets they require
    all_parameters = parameters.get_parameters()
    for property in all_parameters["SubhaloProperties"]["properties"]:
        print(f"Testing only {property}...")
        single_property = dict(all_parameters)
        for other_property in all_parameters["SubhaloProperties"]["properties"]:
            single_property["SubhaloProperties"]["properties"][other_property] = (
                other_property == property
            ) or other_property.startswith("NumberOf")
        single_parameters = ParameterFile(parameter_dictionary=single_property)
        property_calculator_bound = SubhaloProperties(
            dummy_halos.get_cell_grid(),
            single_parameters,
            recently_heated_gas_filter,
            stellar_age_calculator,
            cat_filter,
        )
        property_calculator_both = SubhaloProperties(
            dummy_halos.get_cell_grid(),
            single_parameters,
            recently_heated_gas_filter,
            stellar_age_calculator,
            cat_filter,
            False,
        )
        halo_result = {}
        for subhalo_name, prop_calc in [
            # ("FOFSubhaloProperties", property_calculator_both),
            ("BoundSubhalo", property_calculator_bound),
        ]:
            input_data = {}
            for ptype in prop_calc.particle_properties:
                if ptype in data:
                    input_data[ptype] = {}
                    for dset in prop_calc.particle_properties[ptype]:
                        input_data[ptype][dset] = data[ptype][dset]
            input_halo_copy = input_halo.copy()
            input_data_copy = input_data.copy()
            prop_calc.calculate(input_halo, 0.0 * unyt.kpc, input_data, halo_result)
            assert input_halo == input_halo_copy
            assert input_data == input_data_copy

            # check that the calculation returns the correct values
            for prop in prop_calc.property_list:
                outputname = prop[1]
                if not outputname == property:
                    continue
                size = prop[2]
                dtype = prop[3]
                unit_string = prop[4]
                full_name = f"{subhalo_name}/{outputname}"
                assert full_name in halo_result
                result = halo_result[full_name][0]
                assert (len(result.shape) == 0 and size == 1) or result.shape[0] == size
                assert result.dtype == dtype
                unit = unyt.Unit(unit_string, registry=dummy_halos.unit_registry)
                assert result.units.same_dimensions_as(unit.units)

    dummy_halos.get_cell_grid().snapshot_datasets.print_dataset_log()


if __name__ == "__main__":
    """
    Standalone version of the program: just run the unit test.

    Note that this can also be achieved by running "pytest *.py" in the folder.
    """
    print("Running test_subhalo_properties()...")
    test_subhalo_properties()
    print("Test passed.")<|MERGE_RESOLUTION|>--- conflicted
+++ resolved
@@ -1759,13 +1759,9 @@
                 continue
             name = prop[0]
             description = prop[5]
-<<<<<<< HEAD
             physical = prop[10]
             a_exponent = prop[11]
-            halo_result.update({f"{prefix}/{outputname}": (subhalo[name], description, physical, a_exponent)})
-=======
-            halo_result.update({f"{self.group_name}/{outputname}": (subhalo[name], description)})
->>>>>>> 370dec77
+            halo_result.update({f"{self.group_name}/{outputname}": (subhalo[name], description, physical, a_exponent)})
 
 
 def test_subhalo_properties():
